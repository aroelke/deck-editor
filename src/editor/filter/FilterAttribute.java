package editor.filter;

import java.util.Arrays;
<<<<<<< HEAD
import java.util.NoSuchElementException;
import java.util.function.Function;
=======
import java.util.function.Function;
import java.util.function.Supplier;
>>>>>>> 37767d55
import java.util.stream.Collectors;

import editor.database.card.Card;
import editor.filter.leaf.BinaryFilter;
import editor.filter.leaf.ColorFilter;
import editor.filter.leaf.FilterLeaf;
import editor.filter.leaf.ManaCostFilter;
import editor.filter.leaf.NumberFilter;
import editor.filter.leaf.TextFilter;
import editor.filter.leaf.TypeLineFilter;
import editor.filter.leaf.VariableNumberFilter;
import editor.filter.leaf.options.multi.CardTypeFilter;
import editor.filter.leaf.options.multi.LegalityFilter;
import editor.filter.leaf.options.multi.SubtypeFilter;
import editor.filter.leaf.options.multi.SupertypeFilter;
import editor.filter.leaf.options.multi.TagsFilter;
import editor.filter.leaf.options.single.BlockFilter;
import editor.filter.leaf.options.single.ExpansionFilter;
import editor.filter.leaf.options.single.LayoutFilter;
import editor.filter.leaf.options.single.RarityFilter;

/**
 * This enum represents an attribute by which a card can be filtered.  It
 * can be used to produce empty appropriate filters with {@link #get()}.
 *
 * @author Alec Roelke
 */
public enum FilterAttribute implements Supplier<FilterLeaf<?>>
{
    /** Filter by artist name. */
    ARTIST("Artist", (a) -> new TextFilter(a, Card::artist)),
    /** Filter by block. */
    BLOCK("Block", (a) -> new BlockFilter()),
    /** Filter by card number. */
    CARD_NUMBER("Card Number", (a) -> new NumberFilter(a, (c) -> c.number().stream().map((v) -> Double.valueOf(v.replace("--", "0").replaceAll("[\\D]", ""))).collect(Collectors.toList()))),
    /** Filter by card type. */
    CARD_TYPE("Card Type", (a) -> new CardTypeFilter()),
    /** Filter by converted mana cost. */
    CMC("CMC", (a) -> new NumberFilter(a, Card::cmc)),
    /** Filter by color. */
    COLOR("Color", (a) -> new ColorFilter(a, Card::colors)),
    /** Filter by color identity. */
    COLOR_IDENTITY("Color Identity", (a) -> new ColorFilter(a, Card::colorIdentity)),
    /** Filter by expansion. */
    EXPANSION("Expansion", (a) -> new ExpansionFilter()),
    /** Filter by flavor text. */
    FLAVOR_TEXT("Flavor Text", (a) -> new TextFilter(a, Card::normalizedFlavor)),
    /** Filter by format legality. */
    FORMAT_LEGALITY("Format Legality", (a) -> new LegalityFilter()),
    /** Filter by layout. */
    LAYOUT("Layout", (a) -> new LayoutFilter()),
    /** Filter by loyalty. */
    LOYALTY("Loyalty", (a) -> new VariableNumberFilter(a, (Card c) -> c.loyalty().stream().map((l) -> (double)l.value).collect(Collectors.toList()), Card::loyaltyVariable)),
    /** Filter by mana cost. */
    MANA_COST("Mana Cost", (a) -> new ManaCostFilter()),
    /** Filter by name. */
    NAME("Name", (a) -> new TextFilter(a, Card::normalizedName)),
    /** Filter by power. */
    POWER("Power", (a) -> new VariableNumberFilter(a, (c) -> c.power().stream().map((p) -> p.value).collect(Collectors.toList()), Card::powerVariable)),
    /** Filter by printed text. */
    PRINTED_TEXT("Printed Text", (a) -> new TextFilter(a, Card::normalizedPrinted)),
    /** Filter by printed type line. */
    PRINTED_TYPES("Printed Type Line", (a) -> new TextFilter(a, Card::printedTypes)),
    /** Filter by rarity. */
    RARITY("Rarity", (a) -> new RarityFilter()),
    /** Filter by rules (Oracle) text. */
    RULES_TEXT("Rules Text", (a) -> new TextFilter(a, Card::normalizedOracle)),
    /** Filter by subtype. */
    SUBTYPE("Subtype", (a) -> new SubtypeFilter()),
    /** Filter by supertype. */
    SUPERTYPE("Supertype", (a) -> new SupertypeFilter()),
    /** Filter by user-defined tags. */
    TAGS("Tags", (a) -> new TagsFilter()),
    /** Filter by toughness. */
    TOUGHNESS("Toughness", (a) -> new VariableNumberFilter(a, (c) -> c.toughness().stream().map((p) -> p.value).collect(Collectors.toList()), Card::toughnessVariable)),
    /** Filter by type line. */
    TYPE_LINE("Type Line", (a) -> new TypeLineFilter()),

    /** No filter applied. */
    ANY("<Any Card>", (a) -> new BinaryFilter(true)),
    /** Filter all cards. */
    NONE("<No Card>", (a) -> new BinaryFilter(false)),
    /** Filter using one of the predefined filters.  This should not be used to create a filter. */
    DEFAULTS("Defaults", null),
    /** Group of filters.  This should not be used to create a filter. */
    GROUP("Group", null);

    /**
     * Create a new filter that filters the specified attribute.
     *
     * @param attribute attribute to filter by
     * @return a {@link Filter} that filters by the chosen attribute
     */
    public static Filter createFilter(FilterAttribute attribute)
    {
<<<<<<< HEAD
        switch (attribute)
        {
        case GROUP:
            return new FilterGroup();
        default:
            return attribute.create();
        }
=======
        return attribute.get();
>>>>>>> 37767d55
    }

    /**
     * Get the attributes that can be filtered.
     *
     * @return an array containing the attributes that can be filtered (all of the values except for
     * {@link #DEFAULTS} and {@link #GROUP}).
     */
    public static FilterAttribute[] filterableValues()
    {
        return Arrays.stream(values()).filter((f) -> f.filter != null).toArray(FilterAttribute[]::new);
    }

    /**
     * @param attribute string to parse
     * @return a FilterAttribute corresponding to the given string
     * @throws NoSuchElementException if there is no such FilterAttribute
     */
    public static FilterAttribute fromString(String attribute) throws NoSuchElementException
    {
        return Arrays.stream(values()).filter((a) -> a.toString().equalsIgnoreCase(attribute)).findAny().get();
    }

    /**
     * Label to display when selecting a filter attribute.
     */
    private final String label;
    /**
     * Function for creating a new filter.
     */
    private final Function<FilterAttribute, FilterLeaf<?>> filter;

    /**
     * Create a new FilterAttribute to filter cards by particular attributes.
     *
     * @param l label to display for this FilterAttribute
     * @param f function for creating a filter
     */
    FilterAttribute(String l, Function<FilterAttribute, FilterLeaf<?>> f)
    {
        label = l;
        filter = f;
    }

<<<<<<< HEAD
    /**
     * @return a new {@link FilterLeaf} that filters this attribute.
     */
    public FilterLeaf<?> create()
=======
    @Override
    public FilterLeaf<?> get()
>>>>>>> 37767d55
    {
        return filter.apply(this);
    }

    @Override
    public String toString()
    {
        return label;
    }
}<|MERGE_RESOLUTION|>--- conflicted
+++ resolved
@@ -1,13 +1,9 @@
 package editor.filter;
 
 import java.util.Arrays;
-<<<<<<< HEAD
 import java.util.NoSuchElementException;
 import java.util.function.Function;
-=======
-import java.util.function.Function;
 import java.util.function.Supplier;
->>>>>>> 37767d55
 import java.util.stream.Collectors;
 
 import editor.database.card.Card;
@@ -103,17 +99,7 @@
      */
     public static Filter createFilter(FilterAttribute attribute)
     {
-<<<<<<< HEAD
-        switch (attribute)
-        {
-        case GROUP:
-            return new FilterGroup();
-        default:
-            return attribute.create();
-        }
-=======
         return attribute.get();
->>>>>>> 37767d55
     }
 
     /**
@@ -158,15 +144,8 @@
         filter = f;
     }
 
-<<<<<<< HEAD
-    /**
-     * @return a new {@link FilterLeaf} that filters this attribute.
-     */
-    public FilterLeaf<?> create()
-=======
     @Override
     public FilterLeaf<?> get()
->>>>>>> 37767d55
     {
         return filter.apply(this);
     }

package editor.gui.editor;

import java.awt.BorderLayout;
import java.awt.Color;
import java.awt.Component;
import java.awt.Dimension;
import java.awt.FlowLayout;
import java.awt.GridBagConstraints;
import java.awt.Rectangle;
import java.awt.event.MouseEvent;
import java.io.File;
import java.io.FileNotFoundException;
import java.io.FileOutputStream;
import java.io.IOException;
import java.io.OutputStreamWriter;
import java.io.PrintWriter;
import java.io.UnsupportedEncodingException;
import java.util.ArrayList;
import java.util.Arrays;
import java.util.Collection;
import java.util.Collections;
import java.util.Comparator;
import java.util.Date;
import java.util.HashMap;
import java.util.HashSet;
import java.util.List;
import java.util.Map;
import java.util.NoSuchElementException;
import java.util.Optional;
import java.util.Set;
import java.util.Stack;
import java.util.function.Consumer;
import java.util.function.Function;
import java.util.function.Supplier;
import java.util.stream.Collectors;
import java.util.stream.IntStream;

import javax.swing.BorderFactory;
import javax.swing.Box;
import javax.swing.BoxLayout;
import javax.swing.DefaultComboBoxModel;
import javax.swing.DropMode;
import javax.swing.JButton;
import javax.swing.JColorChooser;
import javax.swing.JComboBox;
import javax.swing.JInternalFrame;
import javax.swing.JLabel;
import javax.swing.JMenu;
import javax.swing.JMenuItem;
import javax.swing.JOptionPane;
import javax.swing.JPanel;
import javax.swing.JPopupMenu;
import javax.swing.JScrollPane;
import javax.swing.JSeparator;
import javax.swing.JSplitPane;
import javax.swing.JTabbedPane;
import javax.swing.JTextArea;
import javax.swing.ListSelectionModel;
import javax.swing.OverlayLayout;
import javax.swing.ScrollPaneConstants;
import javax.swing.SwingConstants;
import javax.swing.SwingUtilities;
import javax.swing.WindowConstants;
import javax.swing.border.EtchedBorder;
import javax.swing.event.InternalFrameAdapter;
import javax.swing.event.InternalFrameEvent;
import javax.swing.event.PopupMenuEvent;
import javax.swing.event.PopupMenuListener;
import javax.swing.table.AbstractTableModel;

import editor.collection.CardList;
import editor.collection.LegalityChecker;
import editor.collection.deck.CategorySpec;
import editor.collection.deck.Deck;
import editor.collection.deck.Hand;
import editor.collection.export.CardListFormat;
import editor.database.card.Card;
import editor.gui.CardTagPanel;
import editor.gui.MainFrame;
import editor.gui.ccp.EditorImportHandler;
import editor.gui.ccp.EditorTableTransferHandler;
import editor.gui.display.CardImagePanel;
import editor.gui.display.CardTable;
import editor.gui.display.CardTableModel;
import editor.gui.generic.CardMenuItems;
import editor.gui.generic.ChangeTitleListener;
import editor.gui.generic.ComponentUtils;
import editor.gui.generic.EditablePanel;
import editor.gui.generic.ScrollablePanel;
import editor.gui.generic.TableMouseAdapter;
import editor.gui.generic.VerticalButtonList;
import editor.gui.settings.SettingsDialog;
import editor.util.MouseListenerFactory;
import editor.util.PopupMenuListenerFactory;
import editor.util.UndoableAction;
import editor.util.UnicodeSymbols;

/**
 * This class represents an internal frame for editing a deck.  It contains a table that shows all cards
 * and their counts in the deck as well as zero or more tables for categories within it.  It can add cards
 * to a deck and add, edit, and delete categories.  It is contained within the main frame, which has the
 * inventory from which cards can be added.
 *
 * @author Alec Roelke
 */
@SuppressWarnings("serial")
public class EditorFrame extends JInternalFrame
{
    /**
     * This enum represents an order that category panels can be sorted in.
     *
     * @author Alec Roelke
     */
    private enum CategoryOrder
    {
        /**
         * Sort categories in ascending alphabetical order.
         */
        A_Z("A-Z", (d) -> (a, b) -> a.getName().compareToIgnoreCase(b.getName())),
        /**
         * Sort categories in descending alphabetical order.
         */
        Z_A("Z-A", (d) -> (a, b) -> -a.getName().compareToIgnoreCase(b.getName())),
        /**
         * Sort categories in order of increasing card count.
         */
        ASCENDING("Ascending Size", (d) -> Comparator.comparingInt((a) -> d.getCategoryList(a.getName()).total())),
        /**
         * Sort categories in order of decreasing card count.
         */
        DESCENDING("Descending Size", (d) -> (a, b) -> d.getCategoryList(b.getName()).total() - d.getCategoryList(a.getName()).total()),
        /**
         * Sort categories in order of increasing rank.
         */
        PRIORITY("Increasing Rank", (d) -> Comparator.comparingInt((a) -> d.getCategoryRank(a.getName()))),
        /**
         * Sort categories in order of decreasing rank.
         */
        REVERSE("Decreasing Rank", (d) -> (a, b) -> d.getCategoryRank(b.getName()) - d.getCategoryRank(a.getName()));

        /**
         * String to display when a String representation of this
         * CategoryOrder is called for.
         */
        private final String name;
        /**
         * Function comparing two {@link CategorySpec}s from a deck
         */
        private final Function<Deck, Comparator<CategorySpec>> order;

        /**
         * Create a new CategoryOrder.
         *
         * @param n Name of the new CategoryOrder
         * @param o Function comparing two CategorySpecs from a Deck
         */
        CategoryOrder(String n, Function<Deck, Comparator<CategorySpec>> o)
        {
            name = n;
            order = o;
        }

        /**
         * Compare the two given {@link CategorySpec}s from the given Deck.
         *
         * @param d deck containing the categories
         * @param a first category
         * @param b second category
         * @return a negative number if the first category comes before the second in the given deck,
         * a positive number if it comes after, and 0 if there is no relative order.
         */
        public int compare(Deck d, CategorySpec a, CategorySpec b)
        {
            return order.apply(d).compare(a, b);
        }

        @Override
        public String toString()
        {
            return name;
        }
    }

    /**
     * Struct containing the current state of a deck, the original state of it as it was
     * loaded, and the table model and table for displaying the deck.
     *
     * @author Alec Roelke
     */
    private static final class DeckData
    {
        /**
         * Name of the deck, if it isn't the main deck.
         */
        public Optional<String> name;
        /**
         * Current state of the deck.
         */
        public final Deck current;
        /**
         * Original state of the deck just after loading it.
         */
        public Deck original;
        /**
         * Model backing the table.
         */
        public CardTableModel model;
        /**
         * Table displaying the deck.
         */
        public CardTable table;

        /**
         * Create a copy of a DeckData.
         * 
         * @param d DeckData to copy
         */
        public DeckData(DeckData d)
        {
            current = new Deck();
            current.addAll(d.current);
            original = new Deck();
            original.addAll(d.original);
            name = d.name;
        }

        /**
         * Create a new DeckData with the given optional name. Don't use this
         * constructor.
         * 
         * @param deck deck to use as backing data
         * @param n name of the deck if it isn't the main deck
         */
        private DeckData(Deck deck, Optional<String> n)
        {
            current = deck;
            original = new Deck();
            original.addAll(deck);
            name = n;
        }

        /**
         * Create a new DeckData to represent the main deck. Do not use this constructor
         * to create an extra list.
         * 
         * @param deck list of cards to put in the deck
         */
        public DeckData(Deck deck)
        {
            this(deck, Optional.empty());
        }

        /**
         * Create a new DeckData using the given Deck.  The original deck
         * will be a copy of it. Do not use this constructor for the main deck.
         * 
         * @param deck Deck to use as backing data
         * @param n name of the deck
         */
        public DeckData(Deck deck, String n)
        {
            this(deck, Optional.of(n));
        }

        /**
         * Create a new DeckData for a list with the given name. Do not use this
         * constructor for the main deck.
         * 
         * @param n name of the new list
         */
        public DeckData(String n)
        {
            this(new Deck(), n);
        }

        /**
         * @return A String containing the cards that are different between the current deck
         * and the original one from the last save, preceded by "-Nx" or "+Nx" to indicate
         * count changes, where N is the number of copies added or removed.
         */
        public String getChanges()
        {
            StringBuilder changes = new StringBuilder();
            for (Card c : original)
            {
                int had = original.contains(c) ? original.getEntry(c).count() : 0;
                int has = current.contains(c) ? current.getEntry(c).count() : 0;
                if (has < had)
                    changes.append("-").append(had - has).append("x ").append(c.unifiedName()).append(" (").append(c.expansion().name).append(")\n");
            }
            for (Card c : current)
            {
                int had = original.contains(c) ? original.getEntry(c).count() : 0;
                int has = current.contains(c) ? current.getEntry(c).count() : 0;
                if (had < has)
                    changes.append("+").append(has - had).append("x ").append(c.unifiedName()).append(" (").append(c.expansion().name).append(")\n");
            }
            return changes.toString();
        }
    }

    /**
<<<<<<< HEAD
=======
     * This class represents a transfer handler for transferring cards to and from
     * a table in the editor frame.
     *
     * @author Alec Roelke
     */
    private class EditorImportHandler extends TransferHandler
    {
        /**
         * List to make changes to
         */
        final protected int id;

        /**
         * Create a new EditorImportHandler that imports from the given list.
         *
         * @param id ID of the list to make changes to
         */
        public EditorImportHandler(int id)
        {
            super();
            this.id = id;
        }

        /**
         * {@inheritDoc}
         * Data can only be imported if it is of the card or entry flavors.
         */
        @Override
        public boolean canImport(TransferSupport supp)
        {
            return supp.isDataFlavorSupported(CardList.entryFlavor) || supp.isDataFlavorSupported(Card.cardFlavor);
        }

        /**
         * {@inheritDoc}
         * If the data can be imported, copy the cards from the source to the target deck.
         */
        @Override
        public boolean importData(TransferSupport supp)
        {
            try
            {
                if (!canImport(supp))
                    return false;
                else if (supp.isDataFlavorSupported(CardList.entryFlavor))
                {
                    @SuppressWarnings("unchecked")
                    var data = (Map<Card, Integer>)supp.getTransferable().getTransferData(CardList.entryFlavor);
                    return performAction(() -> {
                        if (!lists.get(id).current.addAll(data))
                            throw new CardException(data.keySet(), "unable to copy cards");
                        updateTables();
                        return true;
                    }, () -> {
                        if (!lists.get(id).current.removeAll(data).equals(data))
                            throw new CardException(data.keySet(), "unable to undo copy of cards");
                        updateTables();
                        return true;
                    });
                }
                else if (supp.isDataFlavorSupported(Card.cardFlavor))
                {
                    final var data = Arrays.stream((Card[])supp.getTransferable().getTransferData(Card.cardFlavor)).collect(Collectors.toSet());
                    return performAction(() -> {
                        if (!lists.get(id).current.addAll(data))
                            throw new CardException(data, "unable to copy cards");
                        updateTables();
                        return true;
                    }, () -> {
                        if (!lists.get(id).current.removeAll(data).equals(data))
                            throw new CardException(data, "unable to undo copy of cards");
                        updateTables();
                        return true;
                    });
                }
                else
                    return false;
            }
            catch (UnsupportedFlavorException | IOException e)
            {
                return false;
            }
        }
    }

    /**
     * This class represents a transfer handler for moving data to and from
     * a table in the editor.  It can import or export data of the card or
     * entry flavors.
     *
     * @author Alec Roelke
     */
    private class EditorTableTransferHandler extends EditorImportHandler
    {
        /**
         * Create a new EditorTableTransferHandler that handles transfers to or from
         * the main deck or extra lists.
         *
         * @param id ID of the list to make changes to
         */
        public EditorTableTransferHandler(int id)
        {
            super(id);
        }

        @Override
        public Transferable createTransferable(JComponent c)
        {
            return new Deck.TransferData(lists.get(id).current, parent.getSelectedCards());
        }

        @Override
        public void exportDone(JComponent c, Transferable t, int action)
        {
            if (action == TransferHandler.MOVE)
            {
                lists.get(id).current.removeAll(parent.getSelectedCards().stream().collect(Collectors.toMap(Function.identity(), (k) -> Integer.MAX_VALUE)));
            }
        }

        /**
         * {@inheritDoc}
         * Only copying is supported.
         */
        @Override
        public int getSourceActions(JComponent c)
        {
            return TransferHandler.COPY;
        }
    }

    /**
>>>>>>> 0109282c
     * Popup menu listener for a CardTable of this EditorFrame.  It controls the visibility
     * and contents of the include and exclude options.
     *
     * @author Alec Roelke
     */
    private class TableCategoriesPopupListener implements PopupMenuListener
    {
        /**
         * Submenu for quickly adding cards to categories.
         */
        private JMenu addToCategoryMenu;
        /**
         * Item for editing the categories of cards.
         */
        private JMenuItem editCategoriesItem;
        /**
         * Separator between category edit and card edit sections of the table
         * popup menu.
         */
        private JSeparator menuSeparator;
        /**
         * Submenu for quickly removing cards from categories.
         */
        private JMenu removeFromCategoryMenu;
        /**
         * Table in which the menu appears.
         */
        private CardTable table;

        /**
         * Create a new TablePopupListener.
         *
         * @param add submenu for adding cards
         * @param remove submenu for removing cards
         * @param edit item for editing card categories
         * @param sep separator between menu items
         * @param t table which will contain the popup
         */
        public TableCategoriesPopupListener(JMenu add, JMenu remove, JMenuItem edit, JSeparator sep, CardTable t)
        {
            addToCategoryMenu = add;
            removeFromCategoryMenu = remove;
            editCategoriesItem = edit;
            menuSeparator = sep;
            table = t;
        }

        @Override
        public void popupMenuCanceled(PopupMenuEvent e)
        {}

        /**
         * {@inheritDoc}
         * When the popup menu becomes invisible (something is selected or it
         * is canceled), the submenus should be cleared so they don't get
         * duplicate items.
         */
        @Override
        public void popupMenuWillBecomeInvisible(PopupMenuEvent e)
        {
            addToCategoryMenu.removeAll();
            removeFromCategoryMenu.removeAll();
        }

        /**
         * {@inheritDoc}
         * Just before the popup menu becomes visible, its submenus for adding
         * the selected cards to categories and removing them from categories
         * should be populated.  If any of them are empty, they become invisible.
         * If there are no selected cards or there are no categories, the edit
         * categories item also becomes invisible.
         */
        @Override
        public void popupMenuWillBecomeVisible(PopupMenuEvent e)
        {
            if (parent.getSelectedTable().filter((f) -> f == table).isPresent())
            {
                if (parent.getSelectedCards().size() == 1)
                {
                    Card card = parent.getSelectedCards().get(0);

                    for (CategorySpec category : deck().current.categories())
                    {
                        if (!category.includes(card))
                        {
                            JMenuItem categoryItem = new JMenuItem(category.getName());
                            categoryItem.addActionListener((e2) -> includeIn(card, category));
                            addToCategoryMenu.add(categoryItem);
                        }
                    }
                    addToCategoryMenu.setVisible(addToCategoryMenu.getItemCount() > 0);

                    for (CategorySpec category : deck().current.categories())
                    {
                        if (category.includes(card))
                        {
                            JMenuItem categoryItem = new JMenuItem(category.getName());
                            categoryItem.addActionListener((e2) -> excludeFrom(card, category));
                            removeFromCategoryMenu.add(categoryItem);
                        }
                    }
                    removeFromCategoryMenu.setVisible(removeFromCategoryMenu.getItemCount() > 0);
                }
                else
                {
                    addToCategoryMenu.setVisible(false);
                    removeFromCategoryMenu.setVisible(false);
                }

                editCategoriesItem.setVisible(!parent.getSelectedCards().isEmpty() && !deck().current.categories().isEmpty());

                menuSeparator.setVisible(addToCategoryMenu.isVisible() || removeFromCategoryMenu.isVisible() || editCategoriesItem.isVisible());
            }
        }
    }

    /**
     * Tab number containing the main list of cards.
     */
    public static final int MAIN_TABLE = 0;
    /**
     * Tab number containing categories.
     */
    public static final int CATEGORIES = 1;
    /**
     * Tab number containing sample hands.
     */
    public static final int SAMPLE_HANDS = 2;
    /**
     * Tab number containing the changelog.
     */
    public static final int CHANGELOG = 3;

    /**
     * Name denoting the main deck for making modifications.
     */
    public static final int MAIN_DECK = 0;

    /**
     * Label showing the average CMC of nonland cards in the deck.
     */
    private JLabel avgCMCLabel;
    /**
     * Panel containing categories.
     */
    private Box categoriesContainer;
    /**
     * Panels showing categories in this deck (individual panels should not be operated
     * on except for GUI-related functions).
     */
    private Collection<CategoryPanel> categoryPanels;
    /**
     * Text area to show the changelog.
     */
    private JTextArea changelogArea;
    /**
     * Label showing the total number of cards in the deck.
     */
    private JLabel countLabel;
    /**
     * Panel containing components to display when there are no extra lists.
     */
    private JPanel emptyPanel;
    /**
     * Panel containing extra lists.
     */
    private JPanel extrasPanel;
    /**
     * Tabs showing extra lists.
     */
    private JTabbedPane extrasPane;
    /**
     * File where the deck was last saved.
     */
    private File file;
    /**
     * Hand containing cards to show in the sample hand tab.
     */
    private Hand hand;
    /**
     * Panel showing a sample hand and a table showing probabilities of category requirements.
     */
    private CalculateHandPanel handCalculations;
    /**
     * Scroll pane containing the sample hand image panel.
     */
    private JScrollPane imagePane;
    /**
     * Panel containing images for the sample hand.
     */
    private ScrollablePanel imagePanel;
    /**
     * Label showing the total number of land cards in the deck.
     */
    private JLabel landLabel;
    /**
     * All lists in the editor. The index into this list of a card list is that card
     * list's ID. The main deck always has ID 0, and will never be null. Other lists
     * will have IDs starting from 1, and any empty spots will be indicated with a null
     * value here.
     */
    private List<DeckData> lists;
    /**
     * Tabbed pane for choosing whether to display the entire deck or the categories.
     */
    private JTabbedPane listTabs;
    /**
     * Label showing the median CMC of nonland cards in the deck.
     */
    private JLabel medCMCLabel;
    /**
     * Menu containing sideboards to move cards from the main deck to one at a time.
     */
    private JMenu moveToMenu;
    /**
     * Menu containing sideboards to move cards from the main deck to all at once.
     */
    private JMenu moveAllToMenu;
    /**
     * Label showing the total number of nonland cards in the deck.
     */
    private JLabel nonlandLabel;
    /**
     * Parent {@link MainFrame}.
     */
    private MainFrame parent;
    /**
     * Buffer containing actions to redo.  Clears whenever an action is performed
     * (but not when it is redone).
     */
    private Stack<UndoableAction<Boolean, Boolean>> redoBuffer;
    /**
     * Combo box allowing changes to be made in the order that categories are display in.
     */
    private JComboBox<CategoryOrder> sortCategoriesBox;
    /**
     * Size of starting hands.
     */
    private int startingHandSize;
    /**
     * Combo box showing categories to jump between them.
     */
    private JComboBox<String> switchCategoryBox;
    /**
     * Model for the combo box to display items.
     */
    private DefaultComboBoxModel<String> switchCategoryModel;
    /**
     * Stack containing actions to undo.
     */
    private Stack<UndoableAction<Boolean, Boolean>> undoBuffer;
    /**
     * Whether or not the deck has been saved since it has last been changed.
     */
    private boolean unsaved;

    /**
     * Create a new EditorFrame to edit a deck.
     * 
     * @param p MainFrame parent of the new EditorFrame
     * @param u index of the new frame, used for initial bounds and title if it's a new deck
     * @param manager #DeckSerializer to read the loaded deck from
     */
    public EditorFrame(MainFrame p, int u, DeckSerializer manager)
    {
        super(!manager.canSaveFile() ? "Untitled " + u : manager.file().getName(), true, true, true, true);
        setBounds(((u - 1)%5)*30, ((u - 1)%5)*30, 600, 600);
        setLayout(new BorderLayout(0, 0));
        setDefaultCloseOperation(WindowConstants.DO_NOTHING_ON_CLOSE);

        lists = new ArrayList<>(2);
        lists.add(new DeckData(manager.deck()));

        parent = p;
        unsaved = false;
        undoBuffer = new Stack<>();
        redoBuffer = new Stack<>();
        startingHandSize = SettingsDialog.settings().editor.hand.size;
        if (manager.canSaveFile())
            setFile(manager.file());
        else
            setUnsaved();

        listTabs = new JTabbedPane(SwingConstants.TOP);
        add(listTabs, BorderLayout.CENTER);

        JPanel mainPanel = new JPanel(new BorderLayout());

        deck().model = new CardTableModel(this, deck().current, SettingsDialog.settings().editor.columns);
        deck().table = new CardTable(deck().model);
        deck().table.setStripeColor(SettingsDialog.settings().editor.stripe);
        // When a card is selected in the master list table, select it for adding
        deck().table.getSelectionModel().addListSelectionListener((e) -> {
            if (!e.getValueIsAdjusting())
            {
                ListSelectionModel lsm = (ListSelectionModel)e.getSource();
                if (!lsm.isSelectionEmpty())
                    parent.setSelectedCards(deck().table, deck().current);
            }
        });
<<<<<<< HEAD
        for (int i = 0; i < deck.table.getColumnCount(); i++)
            if (deck.model.isCellEditable(0, i))
                deck.table.getColumn(deck.model.getColumnName(i)).setCellEditor(CardTable.createCellEditor(this, deck.model.getColumnData(i)));
        deck.table.setTransferHandler(new EditorTableTransferHandler(MAIN_DECK, this));
        deck.table.setDragEnabled(true);
        deck.table.setDropMode(DropMode.ON);

        JScrollPane mainDeckPane = new JScrollPane(deck.table);
=======
        for (int i = 0; i < deck().table.getColumnCount(); i++)
            if (deck().model.isCellEditable(0, i))
                deck().table.getColumn(deck().model.getColumnName(i)).setCellEditor(CardTable.createCellEditor(this, deck().model.getColumnData(i)));
        deck().table.setTransferHandler(new EditorTableTransferHandler(MAIN_DECK));
        deck().table.setDragEnabled(true);
        deck().table.setDropMode(DropMode.ON);

        JScrollPane mainDeckPane = new JScrollPane(deck().table);
>>>>>>> 0109282c
        mainDeckPane.setBorder(BorderFactory.createEtchedBorder(EtchedBorder.LOWERED));
        JPanel mainDeckPanel = new JPanel(new BorderLayout());
        mainDeckPanel.add(mainDeckPane, BorderLayout.CENTER);

        VerticalButtonList deckButtons = new VerticalButtonList("+", String.valueOf(UnicodeSymbols.MINUS), "X");
        deckButtons.get("+").addActionListener((e) -> addCards(MAIN_DECK, parent.getSelectedCards(), 1));
        deckButtons.get(String.valueOf(UnicodeSymbols.MINUS)).addActionListener((e) -> removeCards(MAIN_DECK,  parent.getSelectedCards(), 1));
        deckButtons.get("X").addActionListener((e) -> removeCards(MAIN_DECK,  parent.getSelectedCards(), parent.getSelectedCards().stream().mapToInt((c) -> deck().current.getEntry(c).count()).reduce(0, Math::max)));
        mainDeckPanel.add(deckButtons, BorderLayout.WEST);
        mainPanel.add(mainDeckPanel, BorderLayout.CENTER);

        JPanel southPanel = new JPanel();
        southPanel.setLayout(new OverlayLayout(southPanel));
        mainPanel.add(southPanel, BorderLayout.SOUTH);

        extrasPanel = new JPanel(new BorderLayout());
        extrasPanel.setVisible(false);
        southPanel.add(extrasPanel, BorderLayout.SOUTH);

        VerticalButtonList extrasButtons = new VerticalButtonList("+", String.valueOf(UnicodeSymbols.MINUS), "X");
        extrasButtons.get("+").addActionListener((e) -> getSelectedExtraID().ifPresent((id) -> addCards(id, parent.getSelectedCards(), 1)));
        extrasButtons.get(String.valueOf(UnicodeSymbols.MINUS)).addActionListener((e) -> {
            getSelectedExtraID().ifPresent((id) -> removeCards(id, parent.getSelectedCards(), 1));
        });
        extrasButtons.get("X").addActionListener((e) -> getSelectedExtraID().ifPresent((id) -> {
            removeCards(id, parent.getSelectedCards(), parent.getSelectedCards().stream().mapToInt((c) -> sideboard().getEntry(c).count()).reduce(0, Math::max));
        }));
        extrasPanel.add(extrasButtons, BorderLayout.WEST);

        extrasPane = new JTabbedPane();
        extrasPanel.add(extrasPane, BorderLayout.CENTER);

        emptyPanel = new JPanel(new BorderLayout());
        emptyPanel.setBorder(BorderFactory.createEtchedBorder());
        JLabel emptyLabel = new JLabel("Click to add a sideboard.");
        emptyLabel.setHorizontalAlignment(JLabel.CENTER);
        emptyPanel.add(emptyLabel, BorderLayout.CENTER);
        southPanel.add(emptyPanel);

        listTabs.addTab("Cards", mainPanel);

        // Main table popup menu
        JPopupMenu tableMenu = new JPopupMenu();
        deck().table.addMouseListener(new TableMouseAdapter(deck().table, tableMenu));

        // Add/remove cards
        CardMenuItems tableMenuCardItems = new CardMenuItems(() -> Optional.of(this), parent::getSelectedCards, true);
        tableMenuCardItems.addAddItems(tableMenu);
        tableMenu.add(new JSeparator());
        tableMenuCardItems.addRemoveItems(tableMenu);
        tableMenu.add(new JSeparator());

        // Move cards to sideboard
        tableMenu.add(moveToMenu = new JMenu("Move to"));
        tableMenu.add(moveAllToMenu = new JMenu("Move all to"));
        JSeparator moveSeparator = new JSeparator();
        tableMenu.add(moveSeparator);

        // Quick edit categories
        JMenu addToCategoryMenu = new JMenu("Include in");
        tableMenu.add(addToCategoryMenu);
        JMenu removeFromCategoryMenu = new JMenu("Exclude from");
        tableMenu.add(removeFromCategoryMenu);

        // Edit categories item
        JMenuItem editCategoriesItem = new JMenuItem("Edit Categories...");
        editCategoriesItem.addActionListener((e) -> {
            IncludeExcludePanel iePanel = new IncludeExcludePanel(deck().current.categories().stream().sorted((a, b) -> a.getName().compareToIgnoreCase(b.getName())).collect(Collectors.toList()), parent.getSelectedCards());
            if (JOptionPane.showConfirmDialog(this, new JScrollPane(iePanel), "Set Categories", JOptionPane.OK_CANCEL_OPTION, JOptionPane.PLAIN_MESSAGE) == JOptionPane.OK_OPTION)
                editInclusion(iePanel.getIncluded(), iePanel.getExcluded());
        });
        tableMenu.add(editCategoriesItem);

        JSeparator categoriesSeparator = new JSeparator();
        tableMenu.add(categoriesSeparator);

        // Edit card tags item
        JMenuItem editTagsItem = new JMenuItem("Edit Tags...");
        editTagsItem.addActionListener((e) -> CardTagPanel.editTags(parent.getSelectedCards(), parent));
        tableMenu.add(editTagsItem);

        // Table memu popup listeners
        tableMenu.addPopupMenuListener(new TableCategoriesPopupListener(addToCategoryMenu, removeFromCategoryMenu,
                editCategoriesItem, categoriesSeparator, deck().table));
        tableMenu.addPopupMenuListener(PopupMenuListenerFactory.createVisibleListener((e) -> {
            tableMenuCardItems.setEnabled(!parent.getSelectedCards().isEmpty());
            moveToMenu.setVisible(!extras().isEmpty());
            moveAllToMenu.setVisible(!extras().isEmpty());
            moveSeparator.setVisible(!extras().isEmpty());
            addToCategoryMenu.setEnabled(!categoryPanels.isEmpty());
            removeFromCategoryMenu.setEnabled(!categoryPanels.isEmpty());
            editCategoriesItem.setEnabled(!categoryPanels.isEmpty());
            editTagsItem.setEnabled(!parent.getSelectedCards().isEmpty());

            moveToMenu.removeAll();
            moveAllToMenu.removeAll();
            for (final DeckData extra : extras())
            {
                JMenuItem moveToItem = new JMenuItem(extra.name.get());
                moveToItem.addActionListener((e2) -> {
                    final var selected = Collections.unmodifiableSet(new HashSet<>(parent.getSelectedCards()));
                    performAction(() -> {
                        if (!deck().current.removeAll(selected).equals(selected))
                            throw new CardException(selected, "error moving cards from main deck");
                        if (!extra.current.addAll(selected))
                            throw new CardException(selected, "could not move cards to list \"" + extra.name.get() + '"');
                        updateTables();
                        return true;
                    }, () -> {
                        if (!deck().current.addAll(selected))
                            throw new CardException(selected, "could not undo move from main deck");
                        if (!extra.current.removeAll(selected).equals(selected))
                            throw new CardException(selected, "error undoing move to list \"" + extra.name.get() + '"');
                        updateTables();
                        return true;
                    });
                });
                moveToMenu.add(moveToItem);
                JMenuItem moveAllToItem = new JMenuItem(extra.name.get());
                moveAllToItem.addActionListener((e2) -> {
                    final var moves = parent.getSelectedCards().stream().collect(Collectors.toMap(Function.identity(), (c) -> deck().current.getEntry(c).count()));
                    performAction(() -> {
                        if (!deck().current.removeAll(moves).equals(moves))
                            throw new CardException(moves.keySet(), "error moving cards from main deck");
                        if (!extra.current.addAll(moves))
                            throw new CardException(moves.keySet(), "could not move cards to list \"" + extra.name.get() + '"');
                        updateTables();
                        return true;
                    }, () -> {
                        if (!deck().current.addAll(moves))
                            throw new CardException(moves.keySet(), "could not undo move from main deck");
                        if (!extra.current.removeAll(moves).equals(moves))
                            throw new CardException(moves.keySet(), "error undoing move to list \"" + extra.name.get() + '"');
                        updateTables();
                        return true;
                    });
                });
                moveAllToMenu.add(moveAllToItem);
            }
        }));

        // Panel containing categories
        JPanel categoriesPanel = new JPanel(new BorderLayout());
        JPanel categoriesMainPanel = new JPanel(new BorderLayout());
        categoriesPanel.add(categoriesMainPanel, BorderLayout.CENTER);
        listTabs.addTab("Categories", categoriesPanel);

        // Panel containing components above the category panel
        Box categoryHeaderPanel = new Box(BoxLayout.X_AXIS);
        categoriesMainPanel.add(categoryHeaderPanel, BorderLayout.NORTH);

        // Button to add a new category
        JPanel addCategoryPanel = new JPanel(new FlowLayout(FlowLayout.LEFT));
        JButton addCategoryButton = new JButton("Add");
        addCategoryButton.addActionListener((e) -> createCategory().ifPresent(this::addCategory));
        addCategoryPanel.add(addCategoryButton);
        categoryHeaderPanel.add(addCategoryPanel);

        // Combo box to change category sort order
        JPanel sortCategoriesPanel = new JPanel(new FlowLayout(FlowLayout.CENTER));
        sortCategoriesPanel.add(new JLabel("Display order:"));
        sortCategoriesBox = new JComboBox<>(CategoryOrder.values());
        sortCategoriesBox.addActionListener((e) -> {
            if (sortCategoriesBox.isPopupVisible())
            {
                updateCategoryPanel();
                update();
            }
        });
        sortCategoriesPanel.add(sortCategoriesBox);
        categoryHeaderPanel.add(sortCategoriesPanel);

        // Combo box to switch to a different category
        JPanel switchCategoryPanel = new JPanel(new FlowLayout(FlowLayout.RIGHT));
        switchCategoryBox = new JComboBox<>(switchCategoryModel = new DefaultComboBoxModel<>());
        switchCategoryBox.setEnabled(false);
        switchCategoryBox.addActionListener((e) -> {
            if (switchCategoryBox.isPopupVisible())
            {
                getCategory(switchCategoryBox.getItemAt(switchCategoryBox.getSelectedIndex())).ifPresent((c) -> {
                    c.scrollRectToVisible(new Rectangle(c.getSize()));
                    c.flash();
                });
            }
        });
        switchCategoryPanel.add(new JLabel("Go to category:"));
        switchCategoryPanel.add(switchCategoryBox);
        categoryHeaderPanel.add(switchCategoryPanel);

        // Make sure all parts of the category panel fit inside the window (this is necessary because
        // JScrollPanes do weird things with non-scroll-savvy components)
        JPanel categoriesSuperContainer = new ScrollablePanel(new BorderLayout(), ScrollablePanel.TRACK_WIDTH);
        categoriesContainer = new Box(BoxLayout.Y_AXIS);
        categoryPanels = new ArrayList<>();

        // The category panel is a vertically-scrollable panel that contains all categories stacked vertically
        // The categories should have a constant height, but fit the container horizontally
        categoriesSuperContainer.add(categoriesContainer, BorderLayout.NORTH);
        categoriesMainPanel.add(new JScrollPane(categoriesSuperContainer, ScrollPaneConstants.VERTICAL_SCROLLBAR_AS_NEEDED, ScrollPaneConstants.HORIZONTAL_SCROLLBAR_NEVER), BorderLayout.CENTER);

        VerticalButtonList categoryButtons = new VerticalButtonList("+", String.valueOf(UnicodeSymbols.MINUS), "X");
        categoryButtons.get("+").addActionListener((e) -> addCards(MAIN_DECK, parent.getSelectedCards(), 1));
        categoryButtons.get(String.valueOf(UnicodeSymbols.MINUS)).addActionListener((e) -> removeCards(MAIN_DECK, parent.getSelectedCards(), 1));
        categoryButtons.get("X").addActionListener((e) -> removeCards(MAIN_DECK, parent.getSelectedCards(), parent.getSelectedCards().stream().mapToInt((c) -> deck().current.getEntry(c).count()).reduce(0, Math::max)));
        categoriesPanel.add(categoryButtons, BorderLayout.WEST);

        // Sample hands
        JPanel handPanel = new JPanel(new BorderLayout());

        // Table showing the cards in hand
        hand = new Hand(deck().current);

        imagePanel = new ScrollablePanel(ScrollablePanel.TRACK_HEIGHT);
        imagePanel.setLayout(new BoxLayout(imagePanel, BoxLayout.X_AXIS));
        imagePane = new JScrollPane(imagePanel);
        imagePane.setHorizontalScrollBarPolicy(JScrollPane.HORIZONTAL_SCROLLBAR_ALWAYS);
        setHandBackground(SettingsDialog.settings().editor.hand.background);

        // Control panel for manipulating the sample hand
        JPanel handModPanel = new JPanel(new FlowLayout(FlowLayout.CENTER, 5, 5));
        JButton newHandButton = new JButton("New Hand");
        newHandButton.addActionListener((e) -> {
            hand.newHand(startingHandSize);

            imagePanel.removeAll();
            for (Card c : hand)
            {
                CardImagePanel panel = new CardImagePanel();
                panel.setCard(c);
                panel.setBackground(SettingsDialog.settings().editor.hand.background);
                imagePanel.add(panel);
                imagePanel.add(Box.createHorizontalStrut(10));
            }
            imagePanel.validate();
            update();
        });
        handModPanel.add(newHandButton);
        JButton mulliganButton = new JButton("Mulligan");
        mulliganButton.addActionListener((e) -> {
            hand.mulligan();

            imagePanel.removeAll();
            for (Card c : hand)
            {
                CardImagePanel panel = new CardImagePanel();
                imagePanel.add(panel);
                panel.setCard(c);
                panel.setBackground(SettingsDialog.settings().editor.hand.background);
                imagePanel.add(Box.createHorizontalStrut(10));
            }
            imagePanel.validate();
            update();
        });
        handModPanel.add(mulliganButton);
        JButton drawCardButton = new JButton("Draw a Card");
        drawCardButton.addActionListener((e) -> {
            if (hand.size() < deck().current.total())
            {
                hand.draw();
                CardImagePanel panel = new CardImagePanel();
                panel.setBackground(SettingsDialog.settings().editor.hand.background);
                imagePanel.add(panel);
                panel.setCard(hand.get(hand.size() - 1));
                imagePanel.add(Box.createHorizontalStrut(10));
                imagePanel.validate();
                update();
            }
        });
        handModPanel.add(drawCardButton);
        List.of(
            newHandButton.getPreferredSize(),
            mulliganButton.getPreferredSize(),
            drawCardButton.getPreferredSize()
        ).stream().mapToInt((d) -> d.width).max().ifPresent(w -> {
            newHandButton.setPreferredSize(new Dimension(w, newHandButton.getPreferredSize().height));
            mulliganButton.setPreferredSize(new Dimension(w, mulliganButton.getPreferredSize().height));
            drawCardButton.setPreferredSize(new Dimension(w, drawCardButton.getPreferredSize().height));
        });

        handCalculations = new CalculateHandPanel(deck().current);

        JSplitPane handSplit = new JSplitPane(JSplitPane.VERTICAL_SPLIT, imagePane, handCalculations);
        handSplit.setOneTouchExpandable(true);
        handSplit.setContinuousLayout(true);
        SwingUtilities.invokeLater(() -> handSplit.setDividerLocation(0.5));
        handSplit.setResizeWeight(0.5);
        handPanel.add(handModPanel, BorderLayout.NORTH);
        handPanel.add(handSplit, BorderLayout.CENTER);
        listTabs.addTab("Sample Hand", handPanel);
        hand.refresh();

        // Panel to show the stats of the deck
        JPanel bottomPanel = new JPanel(new BorderLayout());
        getContentPane().add(bottomPanel, BorderLayout.SOUTH);

        // Labels to counts for total cards, lands, and nonlands
        Box statsPanel = new Box(BoxLayout.X_AXIS);
        statsPanel.add(Box.createHorizontalStrut(10));
        countLabel = new JLabel();
        statsPanel.add(countLabel);
        statsPanel.add(ComponentUtils.createHorizontalSeparator(10, ComponentUtils.TEXT_SIZE));
        landLabel = new JLabel();
        statsPanel.add(landLabel);
        statsPanel.add(ComponentUtils.createHorizontalSeparator(10, ComponentUtils.TEXT_SIZE));
        nonlandLabel = new JLabel();
        statsPanel.add(nonlandLabel);
        statsPanel.add(ComponentUtils.createHorizontalSeparator(10, ComponentUtils.TEXT_SIZE));
        avgCMCLabel = new JLabel();
        statsPanel.add(avgCMCLabel);
        statsPanel.add(ComponentUtils.createHorizontalSeparator(10, ComponentUtils.TEXT_SIZE));
        medCMCLabel = new JLabel();
        statsPanel.add(medCMCLabel);
        statsPanel.add(Box.createHorizontalGlue());
        updateStats();
        GridBagConstraints statsConstraints = new GridBagConstraints();
        statsConstraints.anchor = GridBagConstraints.WEST;
        bottomPanel.add(statsPanel, BorderLayout.WEST);

        // Check legality button
        JPanel legalityPanel = new JPanel(new FlowLayout(FlowLayout.RIGHT, 10, 5));
        JButton legalityButton = new JButton("Show Legality");
        legalityButton.addActionListener((e) -> {
            LegalityChecker checker = new LegalityChecker();
            checker.checkLegality(deck().current);
            JOptionPane.showMessageDialog(this, new LegalityPanel(checker), "Legality of " + deckName(), JOptionPane.PLAIN_MESSAGE);
        });
        legalityButton.setEnabled(false);
        legalityPanel.add(legalityButton);
        GridBagConstraints legalityConstraints = new GridBagConstraints();
        legalityConstraints.anchor = GridBagConstraints.EAST;
        bottomPanel.add(legalityPanel, BorderLayout.EAST);

        // Changelog
        JPanel changelogPanel = new JPanel(new BorderLayout());
        changelogArea = new JTextArea(manager.changelog());
        changelogArea.setEditable(false);
        changelogPanel.add(new JScrollPane(changelogArea), BorderLayout.CENTER);
        JPanel clearLogPanel = new JPanel(new FlowLayout(FlowLayout.CENTER));
        JButton clearLogButton = new JButton("Clear Change Log");
        clearLogButton.addActionListener((e) -> {
            if (!changelogArea.getText().isEmpty()
                    && JOptionPane.showConfirmDialog(EditorFrame.this, "This change is permanent.  Clear change log?", "Clear Change Log?", JOptionPane.YES_NO_OPTION) == JOptionPane.YES_OPTION)
            {
                changelogArea.setText("");
                setUnsaved();
            }
        });
        clearLogPanel.add(clearLogButton);
        changelogPanel.add(clearLogPanel, BorderLayout.SOUTH);
        listTabs.addTab("Change Log", changelogPanel);

        changelogArea.setText(manager.changelog());

        setTransferHandler(new EditorImportHandler(MAIN_DECK, this));

        for (CategorySpec spec: deck().current.categories())
            categoryPanels.add(createCategoryPanel(spec));
        updateCategoryPanel();
        handCalculations.update();

        // Initialize extra lists
        extrasPane.addTab("+", null);
        for (var extra : manager.sideboards().entrySet())
        {
            final int id = lists.size();
            createExtra(extra.getKey(), id, extrasPane.getTabCount() - 1);
            lists.get(id).current.addAll(extra.getValue());
            lists.get(id).original.addAll(extra.getValue());
        }
        extrasPane.setSelectedIndex(0);
        Consumer<MouseEvent> addSideboard = (e) -> {
            int index = extrasPanel.isVisible() ? extrasPane.indexAtLocation(e.getX(), e.getY()) : 0;
            int last = extrasPane.getTabCount() - 1;
            if (index == last)
            {
                final int id = lists.size();
                performAction(() -> createExtra("Sideboard " + id, id, last), () -> deleteExtra(id, last));
            }
        };
        extrasPane.addMouseListener(MouseListenerFactory.createPressListener(addSideboard));
        emptyPanel.addMouseListener(MouseListenerFactory.createClickListener(addSideboard));

        // Handle various frame events, including selecting and closing
        addInternalFrameListener(new InternalFrameAdapter()
        {
            @Override
            public void internalFrameActivated(InternalFrameEvent e)
            {
                parent.selectFrame(EditorFrame.this);
            }

            @Override
            public void internalFrameClosing(InternalFrameEvent e)
            {
                parent.close(EditorFrame.this);
            }
        });
    }

    /**
     * Create a new EditorFrame with no deck.
     * 
     * @param p MainFrame parent of the new EditorFrame
     * @param u index of the new frame, used for initial bounds and title if it's a new deck
     */
    public EditorFrame(MainFrame p, int u)
    {
        this(p, u, new DeckSerializer());
    }

    /**
     * Add copies of a collection of cards to the specified list.
     * 
     * @param id ID of the list to add to
     * @param cards cards to add
     * @param n number of copies of each card to add
     * @return <code>true</code> if the cards were added, and <code>false</code> otherwise.
     */
    public boolean addCards(int id, Collection<Card> cards, int n)
    {
        return modifyCards(id, cards.stream().collect(Collectors.toMap(Function.identity(), (c) -> n)));
    }

    /**
     * Add a new category to the main deck.
     * 
     * @param spec specification for the new category
     * @return <code>true</code> if adding the category was successful, and <code>false</code>
     * otherwise.
     */
    public boolean addCategory(CategorySpec spec)
    {
        if (deck().current.containsCategory(spec.getName()))
            return false;
        else
        {
            return performAction(() -> {
                if (deck().current.containsCategory(spec.getName()))
                    throw new RuntimeException("attempting to add duplicate category " + spec.getName());
                else
                    return do_addCategory(spec);
            }, () -> do_removeCategory(spec));
        }
    }

    /**
     * Set the settings of this EditorFrame
     */
    public void applySettings()
    {
        var columns = SettingsDialog.settings().editor.columns;
        Color stripe = SettingsDialog.settings().editor.stripe;
        deck().model.setColumns(columns);
        deck().table.setStripeColor(stripe);
        for (int i = 0; i < deck().table.getColumnCount(); i++)
            if (deck().model.isCellEditable(0, i))
                deck().table.getColumn(deck().model.getColumnName(i)).setCellEditor(CardTable.createCellEditor(this, deck().model.getColumnData(i)));
        for (CategoryPanel category : categoryPanels)
            category.applySettings(this);
        startingHandSize = SettingsDialog.settings().editor.hand.size;
        update();
    }

    /**
     * Clear the selection in all of the tables in this EditorFrame except
     * for the given one.
     *
     * @param except table to not clear
     */
    public void clearTableSelections(CardTable except)
    {
        lists.stream().filter((l) -> l != null && l.table != except).forEach((l) -> l.table.clearSelection());
        for (CategoryPanel c : categoryPanels)
            if (c.table != except)
                c.table.clearSelection();
    }

    /**
     * If the deck has unsaved changes, allow the user to choose to save it or keep the
     * frame open.  If the user saves or declines to save, close the frame.
     *
     * @return true if the frame was closed and false otherwise.
     */
    public boolean close()
    {
        if (unsaved)
        {
            String msg = "Deck \"" + getTitle().substring(0, getTitle().length() - 2) + "\" has unsaved changes.  Save?";
            switch (JOptionPane.showConfirmDialog(this, msg, "Unsaved Changes", JOptionPane.YES_NO_CANCEL_OPTION))
            {
            case JOptionPane.YES_OPTION:
                parent.save(this);
            case JOptionPane.NO_OPTION:
                dispose();
                return true;
            case JOptionPane.CANCEL_OPTION:
            case JOptionPane.CLOSED_OPTION:
                return false;
            default:
                return false;
            }
        }
        else
        {
            dispose();
            return true;
        }
    }

    /**
     * Open the dialog to create a new specification for a deck category.
     *
     * @return the {@link CategorySpec} created by the dialog, or null if it was
     * canceled.
     */
    public Optional<CategorySpec> createCategory()
    {
        Optional<CategorySpec> spec = Optional.empty();
        do
        {
            (spec = CategoryEditorPanel.showCategoryEditor(this, spec)).ifPresent((s) -> {
            if (deck().current.containsCategory(s.getName()))
                JOptionPane.showMessageDialog(this, "Categories must have unique names.", "Error", JOptionPane.ERROR_MESSAGE);
            });
        } while (spec.isPresent() && deck().current.containsCategory(spec.get().getName()));
        return spec;
    }

    /**
     * Create a new {@link CategoryPanel} out of the given specification.
     *
     * @param spec specification for the category of the new {@link CategoryPanel}
     * @return the new {@link CategoryPanel}.
     */
    private CategoryPanel createCategoryPanel(CategorySpec spec)
    {
        final CategoryPanel newCategory = new CategoryPanel(deck().current, spec.getName(), this);
        // When a card is selected in a category, the others should deselect
        newCategory.table.getSelectionModel().addListSelectionListener((e) -> {
            ListSelectionModel lsm = (ListSelectionModel)e.getSource();
            if (!lsm.isSelectionEmpty() && !e.getValueIsAdjusting())
                parent.setSelectedCards(newCategory.table, deck().current.getCategoryList(newCategory.getCategoryName()));
        });
        // Add the behavior for the edit category button
        newCategory.editButton.addActionListener((e) -> editCategory(newCategory.getCategoryName()));
        // Add the behavior for the remove category button
        newCategory.removeButton.addActionListener((e) -> removeCategory(newCategory.getCategoryName()));
        // Add the behavior for the color edit button
        newCategory.colorButton.addActionListener((e) -> {
            final Color newColor = JColorChooser.showDialog(this, "Choose a Color", newCategory.colorButton.color());
            if (newColor != null)
            {
                final Color oldColor = deck().current.getCategorySpec(newCategory.getCategoryName()).getColor();
                final String name = newCategory.getCategoryName();
                performAction(() -> {
                    CategorySpec mod = deck().current.getCategorySpec(name);
                    mod.setColor(newColor);
                    deck().current.updateCategory(newCategory.getCategoryName(), mod);
                    return true;
                }, () -> {
                    CategorySpec mod = deck().current.getCategorySpec(name);
                    mod.setColor(oldColor);
                    deck().current.updateCategory(newCategory.getCategoryName(), mod);
                    return true;
                });
            }
        });
        // Add the behavior for double-clicking the category title
        newCategory.addMouseListener(new ChangeTitleListener(newCategory, (title) -> {
            final String oldName = newCategory.getCategoryName();
            if (!title.equals(oldName))
            {
                performAction(() -> {
                    CategorySpec mod = deck().current.getCategorySpec(oldName);
                    mod.setName(title);
                    deck().current.updateCategory(oldName, mod);
                    newCategory.setCategoryName(title);
                    updateCategoryPanel();
                    return true;
                }, () -> {
                    CategorySpec mod = deck().current.getCategorySpec(title);
                    mod.setName(oldName);
                    deck().current.updateCategory(title, mod);
                    newCategory.setCategoryName(oldName);
                    updateCategoryPanel();
                    return true;
                });
            }
        }));
        // Add behavior for the rank box
        newCategory.rankBox.addActionListener((e) -> {
            if (newCategory.rankBox.isPopupVisible())
            {
                final String name = newCategory.getCategoryName();
                final int old = deck().current.getCategoryRank(newCategory.getCategoryName());
                final int target = newCategory.rankBox.getSelectedIndex();
                performAction(() -> {
                    deck().current.swapCategoryRanks(name, target);
                    for (CategoryPanel panel : categoryPanels)
                        panel.rankBox.setSelectedIndex(deck().current.getCategoryRank(panel.getCategoryName()));
                    listTabs.setSelectedIndex(CATEGORIES);
                    updateCategoryPanel();
                    return true;
                }, () -> {
                    deck().current.swapCategoryRanks(name, old);
                    for (CategoryPanel panel : categoryPanels)
                        panel.rankBox.setSelectedIndex(deck().current.getCategoryRank(panel.getCategoryName()));
                    listTabs.setSelectedIndex(CATEGORIES);
                    updateCategoryPanel();
                    return true;
                });
            }
        });

        newCategory.table.setTransferHandler(new EditorTableTransferHandler(MAIN_DECK, this));
        newCategory.table.setDragEnabled(true);

        // Add the behavior for clicking on the category's table
        // Table popup menu
        JPopupMenu tableMenu = new JPopupMenu();
        newCategory.table.addMouseListener(new TableMouseAdapter(newCategory.table, tableMenu));

        CardMenuItems tableMenuCardItems = new CardMenuItems(() -> Optional.of(this), parent::getSelectedCards, true);
        tableMenuCardItems.addAddItems(tableMenu);
        tableMenu.add(new JSeparator());
        tableMenuCardItems.addRemoveItems(tableMenu);

        JSeparator categoriesSeparator = new JSeparator();
        tableMenu.add(categoriesSeparator);

        // Quick edit categories
        JMenu addToCategoryMenu = new JMenu("Include in");
        tableMenu.add(addToCategoryMenu);
        JMenuItem removeFromCategoryItem = new JMenuItem("Exclude from " + spec.getName());
        removeFromCategoryItem.addActionListener((e) -> modifyInclusion(Collections.<Card>emptyList(), newCategory.getSelectedCards(), deck().current.getCategorySpec(newCategory.getCategoryName())));
        tableMenu.add(removeFromCategoryItem);
        JMenu removeFromCategoryMenu = new JMenu("Exclude from");
        tableMenu.add(removeFromCategoryMenu);

        // Edit categories item
        JMenuItem editCategoriesItem = new JMenuItem("Edit Categories...");
        editCategoriesItem.addActionListener((e) -> {
            IncludeExcludePanel iePanel = new IncludeExcludePanel(deck().current.categories().stream().sorted((a, b) -> a.getName().compareToIgnoreCase(b.getName())).collect(Collectors.toList()), parent.getSelectedCards());
            if (JOptionPane.showConfirmDialog(this, new JScrollPane(iePanel), "Set Categories", JOptionPane.OK_CANCEL_OPTION, JOptionPane.PLAIN_MESSAGE) == JOptionPane.OK_OPTION)
                editInclusion(iePanel.getIncluded(), iePanel.getExcluded());
        });
        tableMenu.add(editCategoriesItem);

        tableMenu.add(new JSeparator());

        // Edit tags item
        JMenuItem editTagsItem = new JMenuItem("Edit Tags...");
        editTagsItem.addActionListener((e) -> CardTagPanel.editTags(parent.getSelectedCards(), parent));
        tableMenu.add(editTagsItem);

        // Table menu popup listeners
        tableMenu.addPopupMenuListener(new TableCategoriesPopupListener(addToCategoryMenu, removeFromCategoryMenu,
                editCategoriesItem, categoriesSeparator, newCategory.table));
        tableMenu.addPopupMenuListener(PopupMenuListenerFactory.createVisibleListener((e) -> {
            removeFromCategoryItem.setText("Exclude from " + newCategory.getCategoryName());
            tableMenuCardItems.setEnabled(!parent.getSelectedCards().isEmpty());
            editTagsItem.setEnabled(!parent.getSelectedCards().isEmpty());
        }));

        
        // Category popup menu
        JPopupMenu categoryMenu = new JPopupMenu();
        newCategory.setComponentPopupMenu(categoryMenu);

        // Cut item
        JMenuItem cutItem = new JMenuItem("Cut");
        cutItem.setEnabled(false);
        categoryMenu.add(cutItem);

        // Copy item
        JMenuItem copyItem = new JMenuItem("Copy");
        copyItem.setEnabled(false);
        categoryMenu.add(copyItem);

        // Paste item
        JMenuItem pasteItem = new JMenuItem("Paste");
        pasteItem.setEnabled(false);
        categoryMenu.add(pasteItem);

        // Edit item
        JMenuItem editItem = new JMenuItem("Edit...");
        editItem.addActionListener((e) -> editCategory(newCategory.getCategoryName()));
        categoryMenu.add(editItem);

        // Delete item
        JMenuItem deleteItem = new JMenuItem("Delete");
        deleteItem.addActionListener((e) -> deck().current.removeCategory(newCategory.getCategoryName()));
        categoryMenu.add(deleteItem);

        // Add to presets item
        JMenuItem addPresetItem = new JMenuItem("Add to presets");
        addPresetItem.addActionListener((e) -> {
            CategorySpec s = deck().current.getCategorySpec(newCategory.getCategoryName());
            if (!s.getWhitelist().isEmpty() || !s.getBlacklist().isEmpty())
            {
                if (JOptionPane.showConfirmDialog(this,
                        "Category "
                                + s.getName()
                                + " contains cards in its whitelist or blacklist which will not be included in the preset category."
                                + "  Make this category a preset category?",
                        "Add to Presets",
                        JOptionPane.YES_NO_OPTION) == JOptionPane.YES_OPTION)
                    parent.addPreset(s);
            }
            else
                parent.addPreset(s);
        });
        categoryMenu.add(addPresetItem);

        newCategory.table.addMouseListener(new TableMouseAdapter(newCategory.table, tableMenu));

        return newCategory;
    }

    /**
     * Create a new extra, uncategorized, untracked list, which usually will be used for a
     * sideboard.
     * 
     * @param name name of the extra list, i.e. "Sideboard"; should be unique
     * @param id ID of the extra to create
     * @param index index of the tab to insert the new list at
     * @return <code>true</code> if the list was created, and <code>false</code> otherwise.
     * @throws IllegalArgumentException if a list with the given name already exists
     */
    private boolean createExtra(String name, final int id, int index)
    {
        if (id == 0)
            throw new IllegalArgumentException("only the main deck can have ID 0");
        else if (lists.size() > id && lists.get(id) != null)
            throw new IllegalArgumentException("extra already exists at ID " + id);
        else
        {
            if (extras().stream().anyMatch((l) -> l.name.get().equals(name)))
                throw new IllegalArgumentException("sideboard \"" + name + "\" already exists");

            DeckData newExtra = new DeckData(name);
            while (lists.size() <= id)
                lists.add(null);
            lists.set(id, newExtra);

            final EditablePanel panel = new EditablePanel(name, extrasPane);
            extrasPane.insertTab(name, null, initExtraList(id, newExtra), null, index);
            extrasPane.setTabComponentAt(index, panel);
            extrasPane.setSelectedIndex(index);
            extrasPane.getTabComponentAt(extrasPane.getSelectedIndex()).requestFocus();

            extrasPanel.setVisible(!extras().isEmpty());
            emptyPanel.setVisible(extras().isEmpty());

            panel.addActionListener((e) -> {
                switch (e.getActionCommand())
                {
                case EditablePanel.CLOSE:
                    final String n = panel.getTitle();
                    final DeckData extra = new DeckData(lists.get(id));
                    final int i = extrasPane.indexOfTab(n);
                    performAction(() -> deleteExtra(id, i), () -> {
                        boolean success = createExtra(n, id, i);
                        success |= lists.get(id).current.addAll(extra.current);
                        success |= lists.get(id).original.addAll(extra.original);
                        return success;
                    });
                    break;
                case EditablePanel.EDIT:
                    final String current = panel.getTitle();
                    final String old = panel.getOldTitle();
                    if (current.isEmpty())
                        panel.setTitle(old);
                    else if (extras().stream().anyMatch((l) -> l.name.get().equals(current)))
                    {
                        panel.setTitle(old);
                        JOptionPane.showMessageDialog(EditorFrame.this, "Sideboard \"" + current + "\" already exists.", "Error", JOptionPane.ERROR_MESSAGE);
                    }
                    else if (!current.equals(old))
                    {
                        final int j = extrasPane.indexOfTab(old);
                        performAction(() -> {
                            newExtra.name = Optional.of(current);
                            ((EditablePanel)extrasPane.getTabComponentAt(j)).setTitle(current);
                            extrasPane.setTitleAt(j, current);
                            return true;
                        }, () -> {
                            newExtra.name = Optional.of(old);
                            ((EditablePanel)extrasPane.getTabComponentAt(j)).setTitle(old);
                            extrasPane.setTitleAt(j, old);
                            return true;
                        });
                    }
                    break;
                case EditablePanel.CANCEL:
                    break;
                }
            });

            return true;
        }
    }

    /**
     * @return The list corresponding to the main deck (ID 0).
     */
    private DeckData deck()
    {
        return lists.get(MAIN_DECK);
    }

    /**
     * Get the file name of the deck.
     *
     * @return the name of the deck being edited (its file name).
     */
    public String deckName()
    {
        String deckName;
        if (unsaved)
            deckName = getTitle().substring(0, getTitle().length() - 2);
        else
            deckName = getTitle();
        return deckName;
    }

    /**
     * Delete an extra list. This just sets its index in the list of card lists to null,
     * so it can be reused later if this is undone.
     * 
     * @param id ID of the list to delete
     * @param index index of the tab containing the list
     * @return <code>true</code> if the list was successfully removed, and <code>false</code>
     * otherwise.
     * @throws IllegalArgumentException if the list with the given ID doesn't exist
     */
    private boolean deleteExtra(int id, int index)
    {
        if (lists.get(id) == null)
            throw new IllegalArgumentException("missing sideboard with ID " + id);

        lists.set(id, null);
        extrasPane.remove(index);
        if (index > 0)
        {
            extrasPane.setSelectedIndex(index - 1);
            extrasPane.getTabComponentAt(extrasPane.getSelectedIndex()).requestFocus();
        }
        extrasPanel.setVisible(!extras().isEmpty());
        emptyPanel.setVisible(extras().isEmpty());

        return true;
    }

    /**
     * Helper method for adding a category.
     * 
     * @param spec specification of the new category
     * @return <code>true</code> if the category was successfully added, and <code>false</code>
     * otherwise
     */
    private boolean do_addCategory(CategorySpec spec)
    {
        deck().current.addCategory(spec);

        CategoryPanel category = createCategoryPanel(spec);
        categoryPanels.add(category);

        for (CategoryPanel c : categoryPanels)
            if (c != category)
                c.rankBox.addItem(deck().current.categories().size() - 1);

        listTabs.setSelectedIndex(CATEGORIES);
        updateCategoryPanel();
        SwingUtilities.invokeLater(() -> {
            switchCategoryBox.setSelectedItem(category.getCategoryName());
            category.scrollRectToVisible(new Rectangle(category.getSize()));
            category.flash();
        });
        handCalculations.update();

        return true;
    }

    /**
     * Helper method for removing a category.
     * 
     * @param spec specification of the category to remove
     * @return <code>true</code> if the category was removed, and <code>false</code>
     * otherwise.
     */
    private boolean do_removeCategory(CategorySpec spec)
    {
        deck().current.removeCategory(spec);

        categoryPanels.remove(getCategory(spec.getName()).get());
        for (CategoryPanel panel : categoryPanels)
            panel.rankBox.removeItemAt(categoryPanels.size());

        listTabs.setSelectedIndex(CATEGORIES);
        updateCategoryPanel();
        handCalculations.update();

        return true;
    }

    /**
     * Open the category dialog to edit the category with the given
     * name, if there is one, and then update the undo buffer.
     *
     * @param name name of the category to edit
     * @return <code>true</code> if the category was edited, and <code>false</code>
     * otherwise.
     */
    public boolean editCategory(String name)
    {
        CategorySpec toEdit = deck().current.getCategorySpec(name);
        if (toEdit == null)
            JOptionPane.showMessageDialog(this, "Deck " + deckName() + " has no category named " + name + ".",
                    "Error", JOptionPane.ERROR_MESSAGE);
        return CategoryEditorPanel.showCategoryEditor(this, Optional.of(toEdit)).map((s) -> {
            final CategorySpec old = deck().current.getCategorySpec(name);
            return performAction(() -> {
                if (!deck().current.updateCategory(old.getName(), s).equals(old))
                    throw new RuntimeException("edited unexpected category");
                CategoryPanel panel = getCategory(old.getName()).get();
                panel.setCategoryName(s.getName());
                ((AbstractTableModel)panel.table.getModel()).fireTableDataChanged();
                updateCategoryPanel();
                return true;
            }, () -> {
                if (!deck().current.updateCategory(s.getName(), old).equals(s))
                    throw new RuntimeException("restored from unexpected category");
                CategoryPanel panel = getCategory(s.getName()).get();
                panel.setCategoryName(old.getName());
                ((AbstractTableModel)panel.table.getModel()).fireTableDataChanged();
                updateCategoryPanel();
                return true;
            });
        }).orElse(false);
    }

    /**
     * Change inclusion of cards in categories according to the given maps.
     *
     * @param included map of cards onto the set of categories they should become included in
     * @param excluded map of cards onto the set of categories they should become excluded from
     * @return <code>true</code> if any categories were modified, and <code>false</code>
     * otherwise.
     */
    public boolean editInclusion(final Map<Card, Set<CategorySpec>> included, final Map<Card, Set<CategorySpec>> excluded)
    {
        for (Card card : included.keySet())
        {
            included.compute(card, (k, v) -> {
                Set<CategorySpec> s = v.stream().filter((c) -> !c.includes(k)).collect(Collectors.toSet());
                return s.isEmpty() ? null : s;
            });
        }
        for (Card card : excluded.keySet())
        {
            excluded.compute(card, (k, v) -> {
                Set<CategorySpec> s = v.stream().filter((c) -> c.includes(k)).collect(Collectors.toSet());
                return s.isEmpty() ? null : s;
            });
        }
        if (included.isEmpty() && excluded.isEmpty())
            return false;
        else
        {
            return performAction(() -> {
                var mods = new HashMap<String, CategorySpec>();
                for (Card card : included.keySet())
                {
                    for (CategorySpec category : included.get(card))
                    {
                        if (deck().current.getCategorySpec(category.getName()).includes(card))
                            throw new IllegalArgumentException(card + " is already in " + category.getName());
                        mods.putIfAbsent(category.getName(), deck().current.getCategorySpec(category.getName()));
                        mods.get(category.getName()).include(card);
                    }
                }
                for (Card card : excluded.keySet())
                {
                    for (CategorySpec category : excluded.get(card))
                    {
                        if (!deck().current.getCategorySpec(category.getName()).includes(card))
                            throw new IllegalArgumentException(card + " is already not in " + category.getName());
                        mods.putIfAbsent(category.getName(), deck().current.getCategorySpec(category.getName()));
                        mods.get(category.getName()).exclude(card);
                    }
                }
                for (var mod : mods.entrySet())
                    deck().current.updateCategory(mod.getKey(), mod.getValue());
                return true;
            }, () -> {
                var mods = new HashMap<String, CategorySpec>();
                for (Card card : included.keySet())
                {
                    for (CategorySpec category : included.get(card))
                    {
                        if (!deck().current.getCategorySpec(category.getName()).includes(card))
                            throw new IllegalArgumentException("error undoing category edit: " + card + " is already not in " + category.getName());
                        mods.putIfAbsent(category.getName(), deck().current.getCategorySpec(category.getName()));
                        mods.get(category.getName()).exclude(card);
                    }
                }
                for (Card card : excluded.keySet())
                {
                    for (CategorySpec category : excluded.get(card))
                    {
                        if (deck().current.getCategorySpec(category.getName()).includes(card))
                            throw new IllegalArgumentException("error undoing category edit: " + card + " is already in " + category.getName());
                        mods.putIfAbsent(category.getName(), deck().current.getCategorySpec(category.getName()));
                        mods.get(category.getName()).include(card);
                    }
                }
                for (var mod : mods.entrySet())
                    deck().current.updateCategory(mod.getKey(), mod.getValue());
                return true;
            });
        }
    }

    /**
     * Exclude a card from a category.
     * 
     * @param card card to exclude
     * @param spec specification for the category to exclude it from; must be a category in the
     * main deck
     * @return <code>true</code> if the card was successfully excluded from the category, and
     * <code>false</code> otherwise (such as if the card already wasn't in the category).
     */
    public boolean excludeFrom(final Card card, CategorySpec spec)
    {
        return modifyInclusion(Collections.<Card>emptyList(), Arrays.asList(card), spec);
    }

    /**
     * Export the deck to a different format.
     *
     * @param format formatter to use for export
     * @param file file to export to
     * @param extraNames names of extra lists to include in the export
     * @throws UnsupportedEncodingException
     * @throws FileNotFoundException if the file can't be opened
     * @throws NoSuchElementException if any of the named extra lists aren't in the deck
     */
    public void export(CardListFormat format, Comparator<? super CardList.Entry> comp, List<String> extraNames, File file) throws UnsupportedEncodingException, FileNotFoundException, NoSuchElementException
    {
        try (PrintWriter wr = new PrintWriter(new OutputStreamWriter(new FileOutputStream(file, false), "UTF8")))
        {
            Deck copy;

            if (format.hasHeader())
                wr.println(format.header());
            if (!deck().current.isEmpty())
            {
                copy = new Deck(deck().current);
                copy.sort(comp);
                wr.print(format.format(copy));
            }
            for (String extra : extraNames)
            {
                var list = extras().stream().filter((l) -> l.name.get().equals(extra)).findAny();
                if (!list.isPresent())
                    throw new NoSuchElementException("No extra list named " + extra);
                if (!list.get().current.isEmpty())
                {
                    copy = new Deck(list.get().current);
                    copy.sort(comp);
                    wr.println();
                    wr.println(extra);
                    wr.print(format.format(copy));
                }
            }
        }
    }

    /**
     * @return The extra lists, filtered for null entries.
     */
    private Collection<DeckData> extras()
    {
        return lists.stream().skip(1).filter((l) -> l != null).collect(Collectors.toList());
    }

    /**
     * Get the {@link File} for the deck.
     *
     * @return the {@link File} containing the deck being edited.
     */
    public File file()
    {
        return file;
    }

    /**
     * @return The names of the extra lists.
     */
    public List<String> getExtraNames()
    {
        return extras().stream().map((l) -> l.name.get()).collect(Collectors.toList());
    }

    /**
     * @return a copy of the extra list corresponding to the selected tab.
     */
    public CardList getSelectedExtra()
    {
        Deck copy = new Deck();
        copy.addAll(sideboard());
        return copy;
    }

    /**
     * Get the IDs of lists in the deck. ID 0 will always contain the main deck, and
     * IDs starting from 1 will contain extra lists. IDs do not have to be sequential,
     * but they will never be reused (unless list deletion is undone).
     * 
     * @return The list of IDs of card lists in the deck.
     */
    public int[] getListIDs()
    {
        return IntStream.range(0, lists.size()).filter((i) -> lists.get(i) != null).toArray();
    }

    /**
     * @return The ID of the extra list corresponding to the selected tab.
     */
    public Optional<Integer> getSelectedExtraID()
    {
        for (int i = 0; i < lists.size(); i++)
            if (lists.get(i) != null && getSelectedExtraName().equals(lists.get(i).name))
                return Optional.of(i);
        return Optional.empty();

    }

    /**
     * @return the name of the extra list corresponding to the selected tab.
     */
    public Optional<String> getSelectedExtraName()
    {
        if (extras().isEmpty())
            return Optional.empty();
        else
            return Optional.of(extrasPane.getTitleAt(extrasPane.getSelectedIndex()));
    }

    /**
     * Get the card at the given index in the given table.
     *
     * @param t table to get the card from
     * @param index index into the given table to get a card from
     * @return the card in the deck at the given index in the given table, if the table is in this EditorFrame.
     */
    public Card getCardAt(CardTable t, int index)
    {
        if (t == deck().table)
            return deck().current.get(deck().table.convertRowIndexToModel(index));
        else
        {
            for (CategoryPanel panel : categoryPanels)
                if (t == panel.table)
                    return deck().current.getCategoryList(panel.getCategoryName()).get(panel.table.convertRowIndexToModel(index));
            throw new IllegalArgumentException("Table not in deck " + deckName());
        }
    }

    /**
     * @return The categories in the main deck.
     */
    public Collection<CategorySpec> getCategories()
    {
        return deck().current.categories();
    }

    /**
     * Get the panel for the category with the specified name in the deck.
     *
     * @param name name of the category to search for
     * @return the panel for the category with the specified name, if there is none.
     */
    private Optional<CategoryPanel> getCategory(String name)
    {
        return categoryPanels.stream().filter((c) -> c.getCategoryName().equals(name)).findAny();
    }

    /**
     * @return a copy of the main deck.
     */
    public CardList getDeck()
    {
        return new Deck(deck().current);
    }

    /**
     * Get the cards in one of the deck lists. ID 0 corresponds to the main deck.
     *
     * @param id ID of the list to get
     * @return a copy of the list.
     * @throws ArrayIndexOutOfBoundsException if there is no list with the given ID.
     */
    public CardList getList(int id)
    {
        if (lists.get(id) == null)
            throw new ArrayIndexOutOfBoundsException(id);
        else
            return new Deck(lists.get(id).current);
    }

    /**
     * @return a {@link CardList} containing all of the cards in extra lists.
     */
    public CardList getExtraCards()
    {
        Deck sideboard = new Deck();
        for (DeckData extra : extras())
            sideboard.addAll(extra.current);
        return sideboard;
    }

    /**
     * Check if the deck has been saved since its last change.
     *
     * @return true if there are unsaved changes in the deck, and false otherwise.
     */
    public boolean getUnsaved()
    {
        return unsaved;
    }

    /**
     * Get the selected cards from the currently-selected list (even if it isn't this editor).
     *
     * @return a list of cards representing the current table selection
     */
    public List<Card> getSelectedCards()
    {
        return parent.getSelectedCards();
    }

    /**
     * @param id ID of the list to search, with the empty string specifying the main deck
     * @param card card to search for
     * @return <code>true</code> if the specified list contains the specified card, and
     * <code>false</code> otherwise.
     * @see #getListIDs()
     * @throws ArrayIndexOutOfBoundsException if there is no list with the given ID.
     */
    public boolean hasCard(int id, Card card)
    {
        if (lists.get(id) == null)
            throw new ArrayIndexOutOfBoundsException(id);
        else
            return lists.get(id).current.contains(card);
    }

    /**
     * Check whether or not this editor has the table with the current selection.
     *
     * @return true if this editor has the table with the current selection and false otherwise.
     */
    public boolean hasSelectedCards()
    {
        return parent.getSelectedTable().map((t) -> {
            if (lists.stream().filter((l) -> l != null).anyMatch((l) -> l.table == t))
                return true;
            for (CategoryPanel panel : categoryPanels)
                if (t == panel.table)
                    return true;
            return false;
        }).orElse(false);
    }

    /**
     * Include a card in a category.
     * 
     * @param card card to include
     * @param spec specification for the category to include the card in; must be a category in
     * the deck
     * @return <code>true</code> if the card was sucessfully included in the category, and
     * <code>false</code> otherwise (such as if the card was already in the category).
     */
    public boolean includeIn(final Card card, CategorySpec spec)
    {
        return modifyInclusion(Arrays.asList(card), Collections.<Card>emptyList(), spec);
    }

    /**
     * Create and initialize the table, backing model, and menu items relating to a newly-created
     * extra list.
     * 
     * @param id ID of the new extra list
     * @param extra data containing cards in the extra list
     * @return the pane that contains the table showing the extra list
     */
    public JScrollPane initExtraList(final int id, DeckData extra)
    {
        // Extra list's models
        extra.model = new CardTableModel(this, extra.current, SettingsDialog.settings().editor.columns);
        extra.table = new CardTable(extra.model)
        {
            @Override
            public Dimension getPreferredScrollableViewportSize()
            {
                Dimension s = super.getPreferredScrollableViewportSize();
                return new Dimension(s.width, getRowHeight() * 5);
            }
        };
        extra.table.setStripeColor(SettingsDialog.settings().editor.stripe);
        // When a card is selected in a sideboard table, select it for adding
        extra.table.getSelectionModel().addListSelectionListener((e) -> {
            if (!e.getValueIsAdjusting())
            {
                ListSelectionModel lsm = (ListSelectionModel)e.getSource();
                if (!lsm.isSelectionEmpty())
                    parent.setSelectedCards(extra.table, extra.current);
            }
        });
        for (int i = 0; i < extra.table.getColumnCount(); i++)
            if (extra.model.isCellEditable(0, i))
                extra.table.getColumn(extra.model.getColumnName(i)).setCellEditor(CardTable.createCellEditor(this, extra.model.getColumnData(i)));
<<<<<<< HEAD
        extra.table.setTransferHandler(new EditorTableTransferHandler(name, this));
=======
        extra.table.setTransferHandler(new EditorTableTransferHandler(id));
>>>>>>> 0109282c
        extra.table.setDragEnabled(true);
        extra.table.setDropMode(DropMode.ON);

        JScrollPane sideboardPane = new JScrollPane(extra.table);
        sideboardPane.setBorder(BorderFactory.createEtchedBorder(EtchedBorder.LOWERED));

        // Extra list's table menu
        JPopupMenu extraMenu = new JPopupMenu();
        extra.table.addMouseListener(new TableMouseAdapter(extra.table, extraMenu));

        // Add/remove cards from sideboard
        CardMenuItems sideboardMenuCardItems = new CardMenuItems(() -> Optional.of(this), parent::getSelectedCards, false);
        sideboardMenuCardItems.addAddItems(extraMenu);
        extraMenu.add(new JSeparator());
        sideboardMenuCardItems.addRemoveItems(extraMenu);
        extraMenu.add(new JSeparator());

        // Move cards to main deck
        JMenuItem moveToMainItem = new JMenuItem("Move to Main Deck");
        moveToMainItem.addActionListener((e) -> {
            final Set<Card> selected = new HashSet<>(parent.getSelectedCards());
            performAction(() -> {
                if (!lists.get(id).current.removeAll(selected).equals(selected))
                    throw new CardException(selected, "error moving cards from list ID " + id);
                if (!deck().current.addAll(selected))
                    throw new CardException(selected, "could not move cards to main deck");
                updateTables();
                return true;
            }, () -> {
                if (!lists.get(id).current.addAll(selected))
                    throw new CardException(selected, "could not undo move from list ID " + id);
                if (!deck().current.removeAll(selected).equals(selected))
                    throw new CardException(selected, "error moving cards to main deck");
                updateTables();
                return true;
            });
        });
        extraMenu.add(moveToMainItem);
        JMenuItem moveAllToMainItem = new JMenuItem("Move All to Main Deck");
        moveAllToMainItem.addActionListener((e) -> {
            final Map<Card, Integer> moves = parent.getSelectedCards().stream().collect(Collectors.toMap(Function.identity(), (c) -> extra.current.getEntry(c).count()));
            performAction(() -> {
                for (Map.Entry<Card, Integer> move : moves.entrySet())
                {
                    final int actual = lists.get(id).current.remove(move.getKey(), move.getValue());
                    if (actual != move.getValue())
                        throw new CardException(move.getKey(), String.format("could only remove %d/%d copies from list ID %d", actual, move.getValue(), id));
                    if (!deck().current.add(move.getKey(), move.getValue()))
                        throw new CardException(move.getKey(), String.format("could not add %d copies to main deck", move.getValue()));
                }
                updateTables();
                return true;
            }, () -> {
                for (Map.Entry<Card, Integer> move : moves.entrySet())
                {
                    if (!lists.get(id).current.add(move.getKey(), move.getValue()))
                        throw new CardException(move.getKey(), String.format("could undo removal of %d copies to list ID %d", move.getValue(), id));
                    int actual = deck().current.remove(move.getKey(), move.getValue());
                    if (actual != move.getValue())
                        throw new CardException(move.getKey(), String.format("could only undo addition of %d/%d copies to main deck", actual, move.getValue()));
                }
                updateTables();
                return true;
            });
        });
        extraMenu.add(moveAllToMainItem);
        extraMenu.add(new JSeparator());

        // Edit card tags item in sideboard
        JMenuItem sBeditTagsItem = new JMenuItem("Edit Tags...");
        sBeditTagsItem.addActionListener((e) -> CardTagPanel.editTags(parent.getSelectedCards(), parent));
        extraMenu.add(sBeditTagsItem);

        return sideboardPane;
    }

    /**
     * Change the number of copies of cards in the deck, adding and removing entries as
     * needed.
     * 
     * @param id ID of the list to add to
     * @param changes map of card onto integer representing the number of copies of each card to
     * add (positive number) or remove (negative number)
     * @return <code>true</code> if the list deck changed as a result, or <code>false</code>
     * otherwise
     */
    public boolean modifyCards(final int id, final Map<Card, Integer> changes)
    {
        if (changes.isEmpty() || changes.values().stream().allMatch((n) -> n == 0))
            return false;
        else
        {
            var capped = changes.entrySet().stream().collect(Collectors.toMap(Map.Entry<Card, Integer>::getKey, (e) -> Math.max(e.getValue(), -lists.get(id).current.getEntry(e.getKey()).count())));
            return performAction(() -> {
                boolean changed = capped.entrySet().stream().map((e) -> {
                    if (e.getValue() < 0)
                        return lists.get(id).current.remove(e.getKey(), -e.getValue()) > 0;
                    else if (e.getValue() > 0)
                        return lists.get(id).current.add(e.getKey(), e.getValue());
                    else
                        return false;
                }).reduce(false, (a, b) -> a || b);
                if (changed)
                    updateTables();
                return changed;
            }, () -> {
                boolean changed = capped.entrySet().stream().map((e) -> {
                    if (e.getValue() < 0)
                        return lists.get(id).current.add(e.getKey(), -e.getValue());
                    else if (e.getValue() > 0)
                        return lists.get(id).current.remove(e.getKey(), e.getValue()) > 0;
                    else
                        return false;
                }).reduce(false, (a, b) -> a || b);
                if (changed)
                    updateTables();
                return changed;
            });
        }
    }

    /**
     * Modify the inclusion of cards in a category.
     * 
     * @param include cards to include in the category
     * @param exclude cards to exclude from the category
     * @param spec specification for the category to modify card inclusion for; must be part of
     * the deck
     * @return <code>true</code> if the category was modified, and <code>false</code>
     * otherwise (such as if the included cards already existed in the category and the
     * excluded cards didn't).
     */
    public boolean modifyInclusion(Collection<Card> include, Collection<Card> exclude, CategorySpec spec)
    {
        if (!deck().current.containsCategory(spec.getName()))
            throw new IllegalArgumentException("can't include a card in a category that doesn't exist");
        if (!deck().current.getCategorySpec(spec.getName()).equals(spec))
            throw new IllegalArgumentException("category name matches, but specification doesn't");

        include.removeIf(spec::includes);
        exclude.removeIf((c) -> !spec.includes(c));
        if (include.isEmpty() && exclude.isEmpty())
            return false;
        else
        {
            final String name = spec.getName();
            return performAction(() -> {
                CategorySpec mod = deck().current.getCategorySpec(name);
                for (Card c : include)
                {
                    if (mod.includes(c))
                        throw new IllegalArgumentException(mod.getName() + " already includes " + c);
                    mod.include(c);
                }
                for (Card c : exclude)
                {
                    if (!mod.includes(c))
                        throw new IllegalArgumentException(mod.getName() + " already doesn't include " + c);
                    mod.exclude(c);
                }
                deck().current.updateCategory(name, mod);
                for (CategoryPanel panel : categoryPanels)
                    if (panel.getCategoryName().equals(name))
                        ((AbstractTableModel)panel.table.getModel()).fireTableDataChanged();
                updateCategoryPanel();
                return true;
            }, () -> {
                CategorySpec mod = deck().current.getCategorySpec(name);
                for (Card c : include)
                {
                    if (!mod.includes(c))
                        throw new IllegalArgumentException("error undoing include: " + mod.getName() + " already doesn't include " + c);
                    mod.exclude(c);
                }
                for (Card c : exclude)
                {
                    if (mod.includes(c))
                        throw new IllegalArgumentException("error undoing exclude: " + mod.getName() + " already includes " + c);
                    mod.include(c);
                }
                deck().current.updateCategory(name, mod);
                for (CategoryPanel panel : categoryPanels)
                    if (panel.getCategoryName().equals(name))
                        ((AbstractTableModel)panel.table.getModel()).fireTableDataChanged();
                updateCategoryPanel();
                return true;
            });
        }
    }

    /**
     * Peform an action that can be undone.  Actions and their inverses should
     * return a boolean value indicating if they were successful.
     * 
     * @param action action to perform and its inverse
     * @return <code>true</code> if the action was successful, and <code>false</code>
     * otherwise.
     */
    private boolean performAction(UndoableAction<Boolean, Boolean> action)
    {
        redoBuffer.clear();
        undoBuffer.push(action);
        return action.redo();
    }

    /**
     * Peform an action that can be undone.  Actions and their inverses should
     * return a boolean value indicating if they were successful.
     * 
     * @param redo action to perform; this gets performed upon calling this method
     * and stored for later in case it needs to be redone
     * @param undo action to perform when undoing the action
     * @return <code>true</code> if the action was successful, and <code>false</code>
     * otherwise.
     */
    private boolean performAction(Supplier<Boolean> redo, Supplier<Boolean> undo)
    {
        return performAction(UndoableAction.createAction(() -> {
            boolean done = redo.get();
            setUnsaved();
            update();
            return done;
        }, () -> {
            boolean done = undo.get();
            setUnsaved();
            update();
            return done;
        }));
    }

    /**
     * Redo the last action that was undone, assuming nothing was done
     * between then and now.
     */
    public boolean redo()
    {
        if (!redoBuffer.isEmpty())
        {
            var action = redoBuffer.pop();
            if (action.redo())
            {
                undoBuffer.push(action);
                return true;
            }
            else
                throw new RuntimeException("error redoing action");
        }
        return false;
    }

    /**
     * Remove some copies of each of a collection of cards from the specified list.
     * 
     * @param id ID of the list to remove cards from
     * @param cards cards to remove
     * @param n number of copies to remove
     * @return <code>true</code> if any copies were removed, and <code>false</code>
     * otherwise.
     */
    public boolean removeCards(int id, Collection<Card> cards, int n)
    {
        return modifyCards(id, cards.stream().collect(Collectors.toMap(Function.identity(), (c) -> -n)));
    }

    /**
     * Remove a category from the deck.
     * 
     * @param name name of the category to remove
     * @return <code>true</code> if the category was removed, and <code>false</code>
     * otherwise.
     */
    public boolean removeCategory(final String name)
    {
        if (deck().current.containsCategory(name))
        {
            final CategorySpec spec = deck().current.getCategorySpec(name);
            return performAction(() -> do_removeCategory(spec), () -> {
                if (deck().current.containsCategory(name))
                    throw new RuntimeException("duplicate category " + name + " found when attempting to undo removal");
                else
                    return do_addCategory(spec);
            });
        }
        else
            return false;
    }

    /**
     * Save the deck to the current file.
     *
     * @return true if the file was successfully saved, and false otherwise.
     */
    public boolean save()
    {
        return file != null && save(file);
    }

    /**
     * Save the deck to the given file (like Save As).
     *
     * @param f file to save to
     * @return true if the file was successfully saved, and false otherwise.
     */
    public boolean save(File f)
    {
        String changes = deck().getChanges();
        if (!changes.isEmpty())
        {
            changelogArea.append("~~~~~" + DeckSerializer.CHANGELOG_DATE.format(new Date()) + "~~~~~\n");
            changelogArea.append(changes + "\n");
        }

        var sideboards = lists.stream().skip(1).filter((l) -> l != null).collect(Collectors.toMap((l) -> l.name.get(), (l) -> l.current));
        DeckSerializer manager = new DeckSerializer(deck().current, sideboards, changelogArea.getText());
        try
        {
            manager.save(f);
            deck().original = new Deck();
            deck().original.addAll(deck().current);
            unsaved = false;
            setFile(manager.file());
            return true;
        }
        catch (IOException e)
        {
            JOptionPane.showMessageDialog(parent, "Error saving " + f.getName() + ": " + e.getMessage() + ".", "Error", JOptionPane.ERROR_MESSAGE);
            return false;
        }
    }

    /**
     * Change the file this EditorFrame is associated with.  If the file has
     * not been saved, an error will be thrown instead.
     *
     * @param f file to associate with
     */
    public void setFile(File f)
    {
        if (unsaved)
            throw new RuntimeException("Can't change the file of an unsaved deck");
        file = f;
        setTitle(f.getName());
    }

    /**
     * Set the background color for the sample hand panel.
     *
     * @param col new background color for the sample hand panel.
     */
    public void setHandBackground(Color col)
    {
        imagePanel.setBackground(col);
        for (Component c : imagePanel.getComponents())
            c.setBackground(col);
        imagePane.getViewport().setBackground(col);
    }

    /**
     * Change the frame title to reflect an unsaved state.
     */
    private void setUnsaved()
    {
        if (!unsaved)
        {
            setTitle(getTitle() + " *");
            unsaved = true;
        }
    }

    /**
     * @return the Deck corresponding to the tab that's currently active in the sideboards
     * panel.
     */
    private CardList sideboard()
    {
        return getSelectedExtraID().map((id) -> lists.get(id).current).orElse(new Deck());
    }

    /**
     * Undo the last action that was performed on the deck.
     * 
     * @return <code>true</code> if the action was successfully undone, and
     * <code>false</code> otherwise.
     */
    public boolean undo()
    {
        if (!undoBuffer.isEmpty())
        {
            var action = undoBuffer.pop();
            if (action.undo())
            {
                redoBuffer.push(action);
                return true;
            }
            else
                throw new RuntimeException("error undoing action");
        }
        return false;
    }

    /**
     * Update the GUI to show the latest state of the deck.
     * XXX: Graphical errors could be attributed to this function
     */
    public void update()
    {
        revalidate();
        repaint();
        for (CategoryPanel panel : categoryPanels)
            panel.update();
    }

    /**
     * Update the categories combo box with all of the current categories.
     */
    public void updateCategoryPanel()
    {
        categoriesContainer.removeAll();
        switchCategoryModel.removeAllElements();

        if (deck().current.categories().isEmpty())
            switchCategoryBox.setEnabled(false);
        else
        {
            switchCategoryBox.setEnabled(true);
            var categories = new ArrayList<>(deck().current.categories());
            categories.sort((a, b) -> sortCategoriesBox.getItemAt(sortCategoriesBox.getSelectedIndex()).compare(deck().current, a, b));

            for (CategorySpec c : categories)
                categoriesContainer.add(getCategory(c.getName()).get());
            for (CategorySpec c : categories)
                switchCategoryModel.addElement(c.getName());
        }

        categoriesContainer.revalidate();
        categoriesContainer.repaint();
    }

    /**
     * Update the card counter to reflect the total number of cards in the deck.
     */
    public void updateStats()
    {
        countLabel.setText("Total cards: " + deck().current.total());
        landLabel.setText("Lands: " + deck().current.land());
        nonlandLabel.setText("Nonlands: " + deck().current.nonland());

        var cmc = deck().current.stream()
            .filter((c) -> !c.typeContains("land"))
            .flatMap((c) -> Collections.nCopies(deck().current.getEntry(c).count(), c.cmc().stream().min(Double::compare).orElse(0.0)).stream())
            .sorted()
            .collect(Collectors.toList());
        double avgCMC = cmc.stream().mapToDouble(Double::valueOf).average().orElse(0);
        if ((int)avgCMC == avgCMC)
            avgCMCLabel.setText("Average CMC: " + (int)avgCMC);
        else
            avgCMCLabel.setText(String.format("Average CMC: %.2f", avgCMC));

        double medCMC = 0.0;
        if (!cmc.isEmpty())
        {
            if (cmc.size() % 2 == 0)
                medCMC = (cmc.get(cmc.size()/2 - 1) + cmc.get(cmc.size()/2))/2;
            else
                medCMC = cmc.get(cmc.size()/2);
        }
        if ((int)medCMC == medCMC)
            medCMCLabel.setText("Median CMC: " + (int)medCMC);
        else
            medCMCLabel.setText(String.format("Median CMC: %.1f", medCMC));
    }

    /**
     * Update all of the tables and components with the contents of the cards in the
     * deck.
     */
    public void updateTables()
    {
        updateStats();
        parent.updateCardsInDeck();
        lists.stream().filter((l) -> l != null).forEach((l) -> l.model.fireTableDataChanged());
        for (CategoryPanel c : categoryPanels)
            ((AbstractTableModel)c.table.getModel()).fireTableDataChanged();
        for (Card c : parent.getSelectedCards())
        {
            parent.getSelectedList().ifPresent((l) -> {
                if (l.contains(c))
                {
                    int row = parent.getSelectedTable().get().convertRowIndexToView(l.indexOf(c));
                    parent.getSelectedTable().get().addRowSelectionInterval(row, row);
                }
            });
        }
        parent.getSelectedTable().ifPresent((t) -> {
            if (t.isEditing())
                t.getCellEditor().cancelCellEditing();
        });

        hand.refresh();
        handCalculations.update();
    }
}<|MERGE_RESOLUTION|>--- conflicted
+++ resolved
@@ -300,141 +300,6 @@
     }
 
     /**
-<<<<<<< HEAD
-=======
-     * This class represents a transfer handler for transferring cards to and from
-     * a table in the editor frame.
-     *
-     * @author Alec Roelke
-     */
-    private class EditorImportHandler extends TransferHandler
-    {
-        /**
-         * List to make changes to
-         */
-        final protected int id;
-
-        /**
-         * Create a new EditorImportHandler that imports from the given list.
-         *
-         * @param id ID of the list to make changes to
-         */
-        public EditorImportHandler(int id)
-        {
-            super();
-            this.id = id;
-        }
-
-        /**
-         * {@inheritDoc}
-         * Data can only be imported if it is of the card or entry flavors.
-         */
-        @Override
-        public boolean canImport(TransferSupport supp)
-        {
-            return supp.isDataFlavorSupported(CardList.entryFlavor) || supp.isDataFlavorSupported(Card.cardFlavor);
-        }
-
-        /**
-         * {@inheritDoc}
-         * If the data can be imported, copy the cards from the source to the target deck.
-         */
-        @Override
-        public boolean importData(TransferSupport supp)
-        {
-            try
-            {
-                if (!canImport(supp))
-                    return false;
-                else if (supp.isDataFlavorSupported(CardList.entryFlavor))
-                {
-                    @SuppressWarnings("unchecked")
-                    var data = (Map<Card, Integer>)supp.getTransferable().getTransferData(CardList.entryFlavor);
-                    return performAction(() -> {
-                        if (!lists.get(id).current.addAll(data))
-                            throw new CardException(data.keySet(), "unable to copy cards");
-                        updateTables();
-                        return true;
-                    }, () -> {
-                        if (!lists.get(id).current.removeAll(data).equals(data))
-                            throw new CardException(data.keySet(), "unable to undo copy of cards");
-                        updateTables();
-                        return true;
-                    });
-                }
-                else if (supp.isDataFlavorSupported(Card.cardFlavor))
-                {
-                    final var data = Arrays.stream((Card[])supp.getTransferable().getTransferData(Card.cardFlavor)).collect(Collectors.toSet());
-                    return performAction(() -> {
-                        if (!lists.get(id).current.addAll(data))
-                            throw new CardException(data, "unable to copy cards");
-                        updateTables();
-                        return true;
-                    }, () -> {
-                        if (!lists.get(id).current.removeAll(data).equals(data))
-                            throw new CardException(data, "unable to undo copy of cards");
-                        updateTables();
-                        return true;
-                    });
-                }
-                else
-                    return false;
-            }
-            catch (UnsupportedFlavorException | IOException e)
-            {
-                return false;
-            }
-        }
-    }
-
-    /**
-     * This class represents a transfer handler for moving data to and from
-     * a table in the editor.  It can import or export data of the card or
-     * entry flavors.
-     *
-     * @author Alec Roelke
-     */
-    private class EditorTableTransferHandler extends EditorImportHandler
-    {
-        /**
-         * Create a new EditorTableTransferHandler that handles transfers to or from
-         * the main deck or extra lists.
-         *
-         * @param id ID of the list to make changes to
-         */
-        public EditorTableTransferHandler(int id)
-        {
-            super(id);
-        }
-
-        @Override
-        public Transferable createTransferable(JComponent c)
-        {
-            return new Deck.TransferData(lists.get(id).current, parent.getSelectedCards());
-        }
-
-        @Override
-        public void exportDone(JComponent c, Transferable t, int action)
-        {
-            if (action == TransferHandler.MOVE)
-            {
-                lists.get(id).current.removeAll(parent.getSelectedCards().stream().collect(Collectors.toMap(Function.identity(), (k) -> Integer.MAX_VALUE)));
-            }
-        }
-
-        /**
-         * {@inheritDoc}
-         * Only copying is supported.
-         */
-        @Override
-        public int getSourceActions(JComponent c)
-        {
-            return TransferHandler.COPY;
-        }
-    }
-
-    /**
->>>>>>> 0109282c
      * Popup menu listener for a CardTable of this EditorFrame.  It controls the visibility
      * and contents of the include and exclude options.
      *
@@ -735,25 +600,14 @@
                     parent.setSelectedCards(deck().table, deck().current);
             }
         });
-<<<<<<< HEAD
-        for (int i = 0; i < deck.table.getColumnCount(); i++)
-            if (deck.model.isCellEditable(0, i))
-                deck.table.getColumn(deck.model.getColumnName(i)).setCellEditor(CardTable.createCellEditor(this, deck.model.getColumnData(i)));
-        deck.table.setTransferHandler(new EditorTableTransferHandler(MAIN_DECK, this));
-        deck.table.setDragEnabled(true);
-        deck.table.setDropMode(DropMode.ON);
-
-        JScrollPane mainDeckPane = new JScrollPane(deck.table);
-=======
         for (int i = 0; i < deck().table.getColumnCount(); i++)
             if (deck().model.isCellEditable(0, i))
                 deck().table.getColumn(deck().model.getColumnName(i)).setCellEditor(CardTable.createCellEditor(this, deck().model.getColumnData(i)));
-        deck().table.setTransferHandler(new EditorTableTransferHandler(MAIN_DECK));
+        deck().table.setTransferHandler(new EditorTableTransferHandler(MAIN_DECK, this));
         deck().table.setDragEnabled(true);
         deck().table.setDropMode(DropMode.ON);
 
         JScrollPane mainDeckPane = new JScrollPane(deck().table);
->>>>>>> 0109282c
         mainDeckPane.setBorder(BorderFactory.createEtchedBorder(EtchedBorder.LOWERED));
         JPanel mainDeckPanel = new JPanel(new BorderLayout());
         mainDeckPanel.add(mainDeckPane, BorderLayout.CENTER);
@@ -2078,11 +1932,7 @@
         for (int i = 0; i < extra.table.getColumnCount(); i++)
             if (extra.model.isCellEditable(0, i))
                 extra.table.getColumn(extra.model.getColumnName(i)).setCellEditor(CardTable.createCellEditor(this, extra.model.getColumnData(i)));
-<<<<<<< HEAD
-        extra.table.setTransferHandler(new EditorTableTransferHandler(name, this));
-=======
-        extra.table.setTransferHandler(new EditorTableTransferHandler(id));
->>>>>>> 0109282c
+        extra.table.setTransferHandler(new EditorTableTransferHandler(id, this));
         extra.table.setDragEnabled(true);
         extra.table.setDropMode(DropMode.ON);
 
